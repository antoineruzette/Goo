--- conflicted
+++ resolved
@@ -34,7 +34,7 @@
 
 goo.create_boundary((0, 0, 0), size=radius * 1.2)
 
-cellsA = goo.SimpleType("A")
+cellsA = goo.CellType("A")
 cellsA.homo_adhesion_strength = 500
 cells = []
 
@@ -53,14 +53,8 @@
 sim.toggle_gravity(True)
 sim.add_handlers(
     [
-<<<<<<< HEAD
-        goo.GrowthPIDHandler(target_volume=50),
-        goo.AdhesionLocationHandler(),
+        goo.GrowthPIDHandler(),
+        goo.RecenterHandler(),
         goo.RandomMotionHandler(distribution=goo.ForceDist.CONSTANT, max_strength=2500),
-=======
-        GrowthPIDHandler(target_volume=50),
-        RecenterHandler(),
-        RandomMotionHandler(distribution=ForceDist.CONSTANT, max_strength=2500),
->>>>>>> bd21eb88
     ]
 )