--- conflicted
+++ resolved
@@ -17,21 +17,13 @@
 sim.setup_world()
 sim.add_handlers(
     [
-<<<<<<< HEAD
         goo.GrowthPIDHandler(target_volume=50),
-        goo.AdhesionLocationHandler(),
+        goo.RecenterHandler(),
         goo.RandomMotionHandler(distribution=goo.ForceDist.UNIFORM, max_strength=250),
         goo.DataExporter(
-            path="tmp/out.json", 
-            options=goo.DataFlag.CONCENTRATIONS | goo.DataFlag.MOTION_PATH  # or ALL flag
-=======
-        GrowthPIDHandler(target_volume=50),
-        RecenterHandler(),
-        RandomMotionHandler(distribution=ForceDist.UNIFORM, max_strength=250),
-        DataExporter(
             path="tmp/out.json",
-            options=DataFlag.CONCENTRATIONS | DataFlag.MOTION_PATH,  # or ALL flag
->>>>>>> bd21eb88
+            options=goo.DataFlag.CONCENTRATIONS
+            | goo.DataFlag.MOTION_PATH,  # or ALL flag
         ),
     ]
 )