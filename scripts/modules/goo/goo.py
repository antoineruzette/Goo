# goo.py - This is the Goo library. It contains all helper functions for goo
# goo is licensed under BSDv2

from collections import defaultdict
import bpy
import bmesh
import mathutils
from mathutils import Vector, Matrix
import numpy as np
import sys
import random
import os 
import math
from datetime import datetime
import json
import subprocess
import mathutils.bvhtree as bvhtree
import itertools
from mathutils.kdtree import KDTree
from importlib import reload


"""
Refactored by Antoine Ruzette, November 2022.

Note on comments: 
Core functions are required for ``Goo`` to correctly run. 
Auxilliary function are not required for ``Goo`` to run but are used for supporting tasks such as retrieving metrics - typically they can be removed. 

Sphynx docstring was enhanced by adding types, and written in a more sphynx-ic way. 
"""

# TODO: explain differences between edit and object mode
# TODO: explain Blender's modifiers as a data type

def calculate_volume(obj):
    """Core function: calculates the volume of the Blender mesh. 

    In order to retrieve the mesh as it is currrently evaluated - including 
    the effect of all modifiers - in the simulation, its corresponding evaluated 
    ID is obtained from the dependency graph for the current context. 
    .. seealso:: [Blender API Documentation > ``evaluated_get(depsgraph)``](https://docs.blender.org/api/current/bpy.types.ID.html?highlight=evaluated_get#bpy.types.ID.evaluated_get)

    :param bpy.data.objects['name'] obj: The Blender mesh.
    :returns: The volume of the mesh. 
    :rtype: float

    .. note:: The function may return a negative volume - see ``calc_volume(signed=True)``. 

    """

    # We need to get the cell as it is evaluated in the simulation.
    dg = bpy.context.evaluated_depsgraph_get()
    obj_eval = obj.evaluated_get(dg)
    # Use BMesh to calculate volume of a mesh 
    mesh_from_eval = obj_eval.to_mesh()
    bm = bmesh.new()
    bm.from_mesh(mesh_from_eval)

    # Apply the object's scale and dimensions to the bmesh
    bm.transform(obj_eval.matrix_world)

    volume = bm.calc_volume()

    # Adjust the volume for the object's scale and dimensions
    #scale = obj_eval.scale.x * obj_eval.scale.y * obj_eval.scale.z
    #volume *= scale / (obj_eval.dimensions.x * obj_eval.dimensions.y * obj_eval.dimensions.z)

    # Output the result
    print(f"Volume of {obj.name}: {abs(volume)}")
    # Free the bmesh
    bm.free()

    return volume

def get_centerofmass(obj): 
    """Core function: calculates the center of mass of a mesh. 

    This function fetch the evaluated object's dependency graph, 
    retrieves the coordinates of each vertex then computes the center of mass 
    as the mean position among the set of vertices.  

    :param bpy.data.objects['name'] obj: The Blender mesh.
    :returns: The coordinates of the center of mass of the mesh as a tuple(x, y, z). 
    :rtype: tuple
    """

    bpy.context.view_layer.objects.active = obj
    dg = bpy.context.evaluated_depsgraph_get()
    obj_eval = obj.evaluated_get(dg)
    vertices = obj_eval.data.vertices
    vert_coords = np.asarray([(obj_eval.matrix_world @ v.co) for v in vertices])
    COM = np.mean(vert_coords, axis=0)
        
    return tuple(COM)

def get_long_axis_np(obj):
    """Calculates the long axis of a mesh.

    This function calculates the first eigenvector of the vertices in the mesh,
    which corresponds to the long axis.

    :param bpy.data.objects['name'] obj: The Blender mesh.
    :returns: The coordinates of the long axis of the mesh as a tuple(x, y, z)
              which gives direction from the origin (0, 0, 0).
    :rtype: tuple
    """
    # Get the evaluated object and its vertices
    dg = bpy.context.evaluated_depsgraph_get()
    evaluated_object = obj.evaluated_get(dg)
    vertices = evaluated_object.data.vertices
    vertex_coords = np.array([evaluated_object.matrix_world @ v.co for v in vertices])

    # Subtract the mean from each dimension
    vertex_coords -= np.mean(vertex_coords, axis=0)

    # Calculate the covariance matrix and its eigenvectors
    cov_matrix = np.cov(vertex_coords, rowvar=False)
    eigenvals, eigenvecs = np.linalg.eigh(cov_matrix)
    sort_indices = np.argsort(eigenvals)

    # Get the eigenvector corresponding to the largest eigenvalue
    long_axis = eigenvecs[:, sort_indices[-1]]

    return tuple(long_axis)[:3]

def get_long_axis_global(obj): 

    # Get the evaluated object and its vertices
    dg = bpy.context.evaluated_depsgraph_get()
    evaluated_object = obj.evaluated_get(dg)

    vertices = evaluated_object.data.vertices
    vertex_coords = np.array([evaluated_object.matrix_world @ v.co for v in vertices])
    # Calculate the covariance matrix of the vertices
    covariance_matrix = np.cov(vertex_coords, rowvar=False)
    # Calculate the eigenvectors and eigenvalues of the covariance matrix
    eigenvalues, eigenvectors = np.linalg.eigh(covariance_matrix)
    # Sort the eigenvectors by descending eigenvalues
    eigenvectors = eigenvectors[:, eigenvalues.argsort()[::-1]]
    # The major axis is the first eigenvector
    major_axis = eigenvectors[:, 0]

    # Convert the major axis to global coordinates, no need for this line
    major_axis_global = np.array(evaluated_object.matrix_world) @ np.append(major_axis, 1)

    return tuple(major_axis_global)[:3]


def get_long_axis(obj):
    """Core function: calculates the long axis of a mesh. 

    This function calculates the first eigenvector of the vertices in the mesh, 
    which corresponds to the long axis.

    :param bpy.data.objects['name'] obj: The Blender mesh.
    :returns: The coordinates of the long axis of the mesh as a tuple(x, y, z) which gives direction from the origin (0, 0, 0). 
    :rtype: tuple
    """

    # We need to get the cell as it is evaluated in the simulation.
    # To do this, we fetch its dependency graph and obtain the
    # evaluated cell (denoted as obj_eval here)
    dg = bpy.context.evaluated_depsgraph_get()
    evaluated_object = obj.evaluated_get(dg)
    # We obtain the (x, y, z) coordinates of the vertices in the
    # evaluated cell
    vertices = evaluated_object.data.vertices
    vertex_coords = [(evaluated_object.matrix_world @ v.co) for v in vertices]
    vertex_coords = np.asarray(vertex_coords)

    # We separate the x, y, and z coordinates into their own arrays.
    # We also subtract the mean of each dimension from the corresponding
    # array values (normalization). 
    # Mesh is centered on the origin. This is part of the PCA algorithm.
    x = vertex_coords[:, 0]
    x = x - np.mean(x)
    y = vertex_coords[:, 1]
    y = y - np.mean(y)
    z = vertex_coords[:, 2]
    z = z - np.mean(z)

    # We stack the three arrays together to make the "new" coordinates
    new_coords = np.vstack([x, y, z])
    # This is then used to find the covariance matrix of the coordinates
    cov_matrix = np.cov(new_coords)
    # Per the PCA algorithm, we find the eigenalues and eigenvectors
    # of the covariance matrix
    eigenvals, eigenvecs = np.linalg.eig(cov_matrix)

    # The eigenvalues are sorted, and the primary eigenvector
    # is the major axis.
    sort_indices = np.argsort(eigenvals)
    major_x, major_y, major_z = eigenvecs[:, sort_indices[-1]]
    long_axis = (major_x, major_y, major_z)

    # We project each vertex onto the major axis and calculate
    # the distance between the vertex and the closest and farthest
    # projections. The difference between these distances is the
    # length of the axis contained within the mesh.
    # Calculate the principal components of the mesh
    covariance_matrix = np.cov(vertex_coords, rowvar=False)
    eigenvalues, eigenvectors = np.linalg.eig(covariance_matrix)
    principal_axis = eigenvectors[:, np.argmax(eigenvalues)]
    principal_axis = np.abs(principal_axis)
    long_axis_normalized = tuple(principal_axis / np.linalg.norm(principal_axis))

    # Find the two vertices farthest apart along the principal axis
    vertex_distances = vertex_coords.dot(principal_axis)
    vertex_indices = np.argsort(vertex_distances)
    first_vertex = vertices[vertex_indices[0]]
    last_vertex = vertices[vertex_indices[-1]]

    # Calculate the length of the long axis contained in the mesh
    long_axis_length = np.linalg.norm((evaluated_object.matrix_world @ last_vertex.co) - (evaluated_object.matrix_world @ first_vertex.co))
    
    # Compute end points of the long axis
    endpoints = [first_vertex.co, last_vertex.co]

    return long_axis, long_axis_normalized, long_axis_length, endpoints


def get_longaxis_angles(axis):
    """Auxilliary function: retrieves the 2 angles associated with the long axis of a cell. 

    :param tuple axis: Coordinates of the long axis to the division plane - as retrived by ``get_major_axis(obj)``.
    :returns: 
        - phi (:py:class:`tuple`) - Phi is the angle between the division axis and the z-axis in spherical coordinates. 
        - theta (:py:class:`tuple`) - Theta is the angle projected on the xy plane in cartesian 3D coordinates. 
    """

    # We define the unit vector of z-axis
    z_axis = np.array((0, 0, 1))
    # We find the unit vector of the division axis
    division_axis = axis/np.linalg.norm(axis)
    # We calculate the dot product of the normalized
    # z and division axes
    dot_product = np.dot(z_axis, division_axis)
    # The inverse cosine of the dot product is phi
    phi = np.arccos(dot_product)

    # The first step to find theta is to find the projection
    # of the division axis on the z axis
    proj_axis_on_z = dot_product*z_axis
    # This projection is subtracted from the division axis
    # To find the projection on the xy-plane
    proj_xy_axis = division_axis - proj_axis_on_z
    # We normalize this projection
    proj_xy_axis = proj_xy_axis/np.linalg.norm(proj_xy_axis)
    # We take the dot product of the x-axis and the normalized projection
    dot_product = np.dot((1, 0, 0), proj_xy_axis)
    # The inverse cosin of this dot product is theta.
    theta = np.arccos(dot_product)

    print(f'Division angles:(phi={phi}; theta={theta})')
    return phi, theta


def repair_hole(obj):

    """Core function: repair the holes created by the bissection of the Blender mesh. 
    
    This function adds a new face to the cell after division (bissection - in two equal parts) 
    of the mesh and regularizes the mesh so that the mesh is evenly covered with faces. 

    :param bpy.data.objects['name'] obj: The Blender mesh. 
    :returns: None
    """

    # Go into Blender Edit Mode
    bpy.ops.object.mode_set(mode='EDIT')
    # Select all the edges in the mesh
    bpy.ops.mesh.select_mode(type="EDGE")
    bpy.ops.mesh.select_all(action='SELECT')
    # Add a new face (based on open eduges)
    bpy.ops.mesh.edge_face_add()
    # Deselct the edges
    bpy.ops.mesh.select_all(action='DESELECT')
    # Return to Blender Object Mode
    bpy.ops.object.mode_set(mode='OBJECT')
    # Remesh the cell with voxels of size 0.2
    bpy.ops.object.modifier_add(type='REMESH')
    bpy.context.object.modifiers["Remesh"].voxel_size = 0.2
    bpy.ops.object.modifier_apply(modifier="Remesh")


def print_info(obj):
    """Auxilliary function: Retrieves the number of vertices, edges and faces of a Blender object

    :param bpy.data.objects['name'] obj: The Blender mesh. 
    :returns: The number of vertices, faces and edges of ``obj``. 
    :rtype: list of float
    """
    vertices = obj.data.vertices
    edges = obj.data.edges
    faces = obj.data.polygons

    print(f'Vertices: {len(vertices)}; Edges: {len(edges)}; Faces: {len(faces)}')
    
    return [vertices, edges, faces]

# not used
def get_curvature_deviation(obj):
    # Get the mesh data
    mesh = obj.data
    bm = bmesh.new()
    bm.from_mesh(mesh)
    
    # Compute the deviation from a perfect sphere for each face
    deviation_sum = 0
    total_faces = 0
    for face in bm.faces:
        # Compute the center of the face
        center = np.mean([v.co for v in face.verts], axis=0)
        
        # Compute the deviation from a perfect sphere
        deviation = np.linalg.norm(center) - 1
        
        deviation_sum += deviation
        total_faces += 1
    
    # Divide the sum of deviations by the total number of faces to get the average deviation
    avg_deviation = deviation_sum / total_faces
    
    return avg_deviation


def select_translate_cell(obj, COM, major_axis):
    """Core function: selects one of the daughter cells to translate. 
    
    After dividing the mother cell, this function compares the 
    center of mass of the original mother cell to that of the 
    corresponding daughter cells. To do so, the signed distance 
    between the daughter cell's center of mass and the original 
    plane of division is calculated.
    If this distance is positive, the function returns True
    and this selected daughter cell will be translated later.
    If this distance is negative, the function returns False
    and the other daughter cell will be translated later

    :param bpy.data.objects['name'] obj: The Blender mesh of the mother cell. 
    :param tuple COM: The XYZ coordinates of the center of mass of the mother cell. 
    :param tuple major_axis: The major axis of the mother mesh specified by XYZ coordinates from the origin. 
    :returns: A boolean flag indicating which cell has to be translated in ``translate_cell(obj, axis)``. 
    :rtype: Boolean
    """

    # Get the mother cell's center of mass
    com = np.copy(COM)
    # Set the daughter cell's location to its center of mass,
    # and set this value as the new center of mass (denoted new_COM)
    bpy.ops.object.origin_set(type='ORIGIN_CENTER_OF_MASS')
    new_COM = obj.location
    # Calculate the signed distance between the new center of mass
    # and the plane of division
    distance = mathutils.geometry.distance_point_to_plane(new_COM, com, major_axis)
    # If the signed distance is greater than 0, return True. Else, return False. 
    translated = True if distance > 0 else False
    return translated


def translate_cell(obj, axis):
    """Core function: translates cells along the given axis. 

    This function is used during cell division so daughters have some space. 

    :param bpy.data.objects['name'] obj: The Blender mesh to translate. 
    :param tuple axis: The XYZ coordinates of the major axis of the Blender mesh to translate.
    :returns: None
    """

    # TODO: reasons to translate of such a distance??

    # Calculate the magnitude of the given axis
    magnitude = ((axis[0])**2 + (axis[1])**2 + (axis[2])**2)

    # Normalize the axis by dividing eagh term by the magnitude
    # Multiply each term by 0.1 so the cell is only translated a small distance
    # if this is not done, daughter cells are far away from each other
    new_coord = (0.1*axis[0]/magnitude, 0.1*axis[1]/magnitude, 0.1*axis[2]/magnitude)
    # translate the cell
    bpy.ops.transform.translate(value=new_coord)    

def seperate_cell(obj):
    """Core function: splits one cell into two for cell division. 
    
    The mother Blender mesh is split in two given a division plane. 
    The division plane is specified by a point on this plane, that is the center of mass of the mother,
    and the direction of this point, given by the long axis of the mother mesh. 
    By naming convention, the daughter cells inherit their mother name added with .001. 

    :param bpy.data.objects['name'] obj: the Blender mesh to divide in two. 
    :returns: 
        - mother_name (:py:class:`str`) - The name of the mother cell. 
        - daughter_name (:py:class:`str`) - The name of the daughter cell. 
        - COM (:py:class:`tuple`) - The XYZ coordinates of the center of mass of the mother cell. 
        - major_axis (:py:class:`tuple`) - The XYZ coordinates of the long axis of the mother cell. 
    """
    # TODO allow division along a supplied axis.
    # If none supplied then divide along major axis

    # Get the cell as it is evaluated in Blender
    bpy.ops.object.mode_set(mode='OBJECT')
    dg = bpy.context.evaluated_depsgraph_get()
    obj = obj.evaluated_get(dg)
    # The mother cell name is the name of the cell currently being divided
    mother_name = obj.name
    # By Blender convention, duplicates of existing objects are given
    # the same name as the original object, but with ".001" added to the end
    # We use the naming convention to tentatively set the name of one daughter cell
    daughter_name = f"{mother_name}.001"
    # Get the cell's center of mass
    bpy.ops.object.origin_set(type='ORIGIN_CENTER_OF_MASS')
    COM = obj.location
    # Enter edit mode
    bpy.ops.object.mode_set(mode='EDIT')
    bpy.ops.mesh.select_all(action='SELECT')
    # Get the cell's major axis
    major_axis, tmp1, tmp2 = get_long_axis(obj)
    # The division plane is specified by a point on this plane (COM) 
    # and by the direction of the points on plane (major axis i.e. normal axis).  
    bpy.ops.mesh.bisect(plane_co=COM, plane_no=major_axis, use_fill=False, flip=False)
    # Enter object mode
    bpy.ops.object.mode_set(mode='OBJECT')
    # Now we separate the split mesh into two separate objects.
    # First, obtain the vertex coordinates of the bisected mother cell.
    obj = bpy.data.objects[mother_name]
    new_vertices = obj.data.vertices
    new_vert_coords = [(obj.matrix_world @ v.co) for v in new_vertices]
    new_vert_coords = np.asarray(new_vert_coords)

    # We will choose half of the vertices to be separated into a new object.
    # We create a list of the vertex indices we will use to create the daughter cell object
    separation_indices = []
    # We loop through each vertex and calculate the signed distance between the vertex
    # and the division plane (which is specified by the center of mass and major axis).
    # If the distance is greater than -0.05 (the vertex is on a specific
    # half of the cell),
    # we add the vertex's index i to our list of separation indices
    for i in range(len(new_vert_coords)):
        distance = mathutils.geometry.distance_point_to_plane(new_vert_coords[i],
                                                              COM, major_axis)
        if distance > -0.05:
            separation_indices.append(i)
    # Enter edit mode and deselect all vertices
    bpy.ops.object.mode_set(mode='EDIT')
    bpy.ops.mesh.select_mode(type="VERT")
    bpy.ops.mesh.select_all(action='DESELECT')
    # Enter object mode and loop through all the vertices.
    # If the vertex's index ix contained in the list of separation indices,
    # we select it for separation
    bpy.ops.object.mode_set(mode='OBJECT')
    for index in separation_indices:
        obj.data.vertices[index].select = True
    # Enter edit mode and separate the selected vertices as a new daughter cell.
    bpy.ops.object.mode_set(mode='EDIT')
    bpy.ops.mesh.separate(type='SELECTED')
    # Enter object mode and select only the "original" mother cell
    bpy.ops.object.mode_set(mode='OBJECT')
    bpy.data.objects[mother_name].select_set(False)
    bpy.data.objects[daughter_name].select_set(False)
    bpy.data.objects[mother_name].select_set(True)
    return mother_name, daughter_name, COM, major_axis

def get_line_angles(cell, p1, p2):

    # Calculate the direction vectors of the global axes
    x_dir = (Vector((1, 0, 0)) @ cell.matrix_world).normalized()
    y_dir = (Vector((0, 1, 0)) @ cell.matrix_world).normalized()
    z_dir = (Vector((0, 0, 1)) @ cell.matrix_world).normalized()

    # Get the vector representing the line
    line_vector = Vector((p2[0]-p1[0], p2[1]-p1[1], p2[2]-p1[2])).normalized()

    # Calculate the angles between the line and each axis, 90 is added to get the orthogonal
    x_angle = math.radians(math.degrees(math.acos(line_vector.dot(x_dir))) + 90)
    y_angle = math.radians(math.degrees(math.acos(line_vector.dot(y_dir))) + 90)
    z_angle = math.radians(math.degrees(math.acos(line_vector.dot(z_dir))))

    return x_angle, y_angle, z_angle


def divide_boolean(obj): 

    # Get COM
    p1 = get_centerofmass(obj)
    # Get the long axis in global coordinate from the origin
    p2 = get_long_axis_global(obj)    

    # Get mother modifiers and their values
    mother_modifiers = obj.modifiers

    # Get the values of the modifiers
    modifier_values = []
    for modifier in mother_modifiers:
        modifier_data = {}
        for attr in dir(modifier):
            if not attr.startswith("__") and not callable(getattr(modifier, attr)):
                modifier_data[attr] = getattr(modifier, attr)
        modifier_values.append(modifier_data)

    # Print the values of the modifiers
    for modifier_value in modifier_values:
        print(modifier_value)


    # Create a dictionary to store the modifier data
    '''modifier_data = {}
    # Loop through each modifier and store its properties in the dictionary
    for mod in modifiers:
        mod_data = {}
        for prop in dir(mod):
            if not prop.startswith("__") and not callable(getattr(mod, prop)):
                mod_data[prop] = getattr(mod, prop)
        modifier_data[mod.name] = mod_data'''

    # Center the long axis on the COM, and normalize vector
    line = Vector((p2[0]-p1[0], p2[1]-p1[1], p2[2]-p1[2])).normalized()
    # Get the angles representing the orientation of the division plane
    x,y,z = get_line_angles(obj, p1, p2)
    # Get name of dividing cell
    mother_name = obj.name
    # Create division plane
    plane = bpy.ops.mesh.primitive_plane_add(enter_editmode=False, 
                                             size=100, 
                                             align='WORLD', 
                                             location=p1, 
                                             scale=(1, 1, 1), 
                                             rotation = (x,y,z))
    # Set plane as active object
    plane = bpy.context.active_object
    # Rename plane with specific cell name
    plane_name = f"{mother_name}_division plane"
    plane.name = plane_name

    # Add solidify modifier to the plane, add tickness to the plane
    bpy.ops.object.modifier_add(type='SOLIDIFY')
    solid_mod = plane.modifiers[-1]
    solid_mod.offset = 0
    solid_mod.thickness = 0.01
    bpy.ops.object.modifier_apply(modifier=solid_mod.name)

    Force.force_list = [force for force in Force.force_list if force.name != obj['force']]
    strength = bpy.data.objects[obj['force']].field.strength
    falloff = bpy.data.objects[obj['force']].field.falloff_power
    force_collection = bpy.data.objects[obj['force']].users_collection[0].name
    if obj['force'] in bpy.data.objects:
        bpy.data.objects.remove(bpy.data.objects[obj['force']], do_unlink=True)

    # Add boolean modifier to the original object
    bpy.context.view_layer.objects.active = obj
    bpy.ops.object.modifier_add(type='BOOLEAN')
    bool_mod = obj.modifiers[-1]
    bool_mod.operand_type = 'OBJECT'
    bool_mod.object = bpy.data.objects[plane_name]
    bool_mod.operation = 'DIFFERENCE'
    bool_mod.solver = 'EXACT'
    bpy.ops.object.modifier_apply(modifier=bool_mod.name)

    # Hide the plane
    bpy.data.objects[plane_name].hide_set(True)

    # Deselect all vertices in edit mode
    bpy.ops.object.mode_set(mode = 'EDIT')  
    bpy.ops.mesh.select_mode(type="VERT")
    bpy.ops.mesh.select_all(action='DESELECT')
    bpy.ops.object.mode_set(mode = 'OBJECT')

    # Select a vertex in object mode
    mesh = obj.data
    vertex = mesh.vertices[0]
    vertex.select = True

    # select all vertices linked to the selected vertex
    bpy.ops.object.mode_set(mode = 'EDIT') 
    bpy.ops.mesh.select_linked(delimit={'NORMAL'})
    # Separate the outer and inner parts of the mesh
    bpy.ops.mesh.separate(type='SELECTED')
    bpy.ops.object.mode_set(mode = 'OBJECT')  

    d1 = bpy.context.selected_objects[0] # selects cell_003, to be renamed
    d1.name = f"{mother_name}.001" # new cell

    d2 = bpy.context.scene.objects[mother_name]
    d2.name = f"{mother_name}.002" # mother cell

    '''bpy.context.view_layer.objects.active = d1
    bpy.ops.mesh.primitive_round_cube_add(change=True, radius= 1, size=(1, 1, 1), 
                                          arc_div=4, lin_div=0, div_type='CORNERS', odd_axis_align=False, no_limit=False)

    # edit to object update
    bpy.ops.object.mode_set(mode = 'EDIT')  
    bpy.ops.mesh.select_mode(type="VERT")
    bpy.ops.mesh.select_all(action='DESELECT')
    bpy.ops.mesh.reveal()
    bpy.ops.object.mode_set(mode = 'OBJECT')
    bpy.context.view_layer.update()
    
    bpy.context.view_layer.objects.active = d2
    bpy.ops.mesh.primitive_round_cube_add(change=True, radius= 1, size=(1, 1, 1), 
                                          arc_div=4, lin_div=0, div_type='CORNERS', odd_axis_align=False, no_limit=False)
    bpy.context.object.scale = (1,1,1)

    # edit to object update
    bpy.ops.object.mode_set(mode = 'EDIT')  
    bpy.ops.mesh.select_mode(type="VERT")
    bpy.ops.mesh.select_all(action='DESELECT')
    bpy.ops.mesh.reveal()
    bpy.ops.object.mode_set(mode = 'OBJECT')
    bpy.context.view_layer.update()'''

    bpy.ops.object.select_all(action='DESELECT')
    bpy.context.view_layer.objects.active = d1
    d1.select_set(True)
    bpy.ops.object.convert(target='MESH')
    bpy.context.view_layer.update()

    '''# Loop through each modifier in the modifier data dictionary and add it to the first empty object
    for mod_name, mod_data in modifier_data.items():
        mod = d1.modifiers.new(name=mod_name, type=mod_data['type'])
        for prop, value in mod_data.items():
            if hasattr(mod, prop):
                setattr(mod, prop, value)'''

    bpy.ops.object.select_all(action='DESELECT')
    d2.select_set(True)
    bpy.context.view_layer.objects.active = d2
    bpy.ops.object.convert(target='MESH')
    bpy.context.view_layer.update()

    bpy.ops.object.select_all(action='DESELECT')
    bpy.context.view_layer.update()
    #bpy.ops.object.transform_apply(location=True, rotation=True, scale=True)

    return d1, d2, strength, force_collection, falloff, modifier_values

def apply_physics(obj, modifiers): 

    print(f'Starting modifiers declaration')

    bpy.ops.object.select_all(action='DESELECT')
    bpy.context.view_layer.objects.active = obj
    obj.select_set(True)

    # Add subsurface modifier to make smoother
    bpy.ops.object.modifier_add(type='SUBSURF')
    bpy.context.object.modifiers["Subdivision"].levels = 1
    #subdiv_mod = obj.modifiers[-1]
    #bpy.ops.object.modifier_apply(modifier=subdiv_mod.name)

    # Add cloth settings 
    bpy.ops.object.modifier_add(type='CLOTH')
    bpy.context.object.modifiers['Cloth'].settings.quality = 3
    bpy.context.object.modifiers['Cloth'].settings.air_damping = 10
    bpy.context.object.modifiers['Cloth'].settings.bending_model = 'ANGULAR'
    bpy.context.object.modifiers["Cloth"].settings.mass = 3
    bpy.context.object.modifiers["Cloth"].settings.time_scale = 1

    # Cloth > Stiffness 
    bpy.context.object.modifiers['Cloth'].settings.tension_stiffness = 1
    bpy.context.object.modifiers['Cloth'].settings.compression_stiffness = 1
    bpy.context.object.modifiers['Cloth'].settings.shear_stiffness = 1
    bpy.context.object.modifiers['Cloth'].settings.bending_stiffness = 1
    # Cloth > Damping
    bpy.context.object.modifiers['Cloth'].settings.tension_damping = 50
    bpy.context.object.modifiers['Cloth'].settings.compression_damping = 50
    bpy.context.object.modifiers['Cloth'].settings.shear_damping = 50
    bpy.context.object.modifiers['Cloth'].settings.bending_damping = 0.5
    # Cloth > Internal Springs
    bpy.context.object.modifiers['Cloth'].settings.use_internal_springs = True
    bpy.context.object.modifiers['Cloth'].settings.internal_spring_max_length = 1
    bpy.context.object.modifiers['Cloth'].settings.internal_spring_max_diversion = 0.785398
    bpy.context.object.modifiers['Cloth'].settings.internal_spring_normal_check = True
    bpy.context.object.modifiers['Cloth'].settings.internal_tension_stiffness = 10
    bpy.context.object.modifiers['Cloth'].settings.internal_compression_stiffness = 10
    bpy.context.object.modifiers['Cloth'].settings.internal_tension_stiffness_max = 10000
    bpy.context.object.modifiers['Cloth'].settings.internal_compression_stiffness_max = 10000
    # Cloth > Pressure
    bpy.context.object.modifiers["Cloth"].settings.use_pressure = True
    bpy.context.object.modifiers['Cloth'].settings.uniform_pressure_force = 5
    bpy.context.object.modifiers['Cloth'].settings.use_pressure_volume = True
    bpy.context.object.modifiers['Cloth'].settings.target_volume = 1
    bpy.context.object.modifiers['Cloth'].settings.pressure_factor = 1
    bpy.context.object.modifiers['Cloth'].settings.fluid_density = 1.05
    # Cloth > Collisions
    bpy.context.object.modifiers['Cloth'].collision_settings.collision_quality = 3
    bpy.context.object.modifiers['Cloth'].collision_settings.use_collision = True
    bpy.context.object.modifiers['Cloth'].collision_settings.use_self_collision = True
    bpy.context.object.modifiers['Cloth'].collision_settings.self_friction = 50
    bpy.context.object.modifiers['Cloth'].collision_settings.friction = 80
    bpy.context.object.modifiers['Cloth'].collision_settings.self_distance_min = 0.001
    bpy.context.object.modifiers['Cloth'].collision_settings.distance_min = 0.001
    bpy.context.object.modifiers['Cloth'].collision_settings.self_impulse_clamp = 0

    # Collision
    bpy.ops.object.modifier_add(type='COLLISION')
    bpy.context.object.modifiers['Collision'].settings.use_culling = True
    bpy.context.object.modifiers['Collision'].settings.damping = 1
    bpy.context.object.modifiers['Collision'].settings.thickness_outer = 0.02
    bpy.context.object.modifiers['Collision'].settings.thickness_inner = 0.2
    bpy.context.object.modifiers['Collision'].settings.cloth_friction = 80

    # Remesh
    remesh_mod = obj.modifiers.new(name=f"Remesh_{obj.name}", type='REMESH')
    obj.modifiers[f"Remesh_{obj.name}"].name = f"Remesh_{obj.name}"
    remesh_mod.mode = 'SMOOTH'
    remesh_mod.octree_depth = 4
    remesh_mod.scale = 0.8
    remesh_mod.use_remove_disconnected = True
    remesh_mod.use_smooth_shade = False
    remesh_mod.show_in_editmode = True
    bpy.ops.object.modifier_move_to_index(modifier=f"Remesh1_{obj.name}", index=3)

    # Volume conservation
    '''bpy.ops.object.constraint_add(type='MAINTAIN_VOLUME')
    bpy.context.object.constraints["Maintain Volume"].volume = 1
    bpy.context.object.constraints["Maintain Volume"].owner_space = 'WORLD'
    bpy.context.object.constraints["Maintain Volume"].free_axis = 'SAMEVOL_Z'''

    bpy.ops.object.select_all(action='DESELECT')
    bpy.context.view_layer.update()

def apply_daugther_force(obj, strength, collection, falloff): 

    #strength = bpy.data.objects[d2['force']].field.strength
    #force_collection = bpy.data.objects[d2['force']].users_collection[0].name

    if obj['force'] in bpy.data.objects:
        bpy.data.objects.remove(bpy.data.objects[obj['force']], do_unlink=True)

    # Declare new forces 
    print(obj.name)
    make_force(f"{obj.name}_force", obj.name, strength, falloff, collection)
    # update the force name for its cell
    bpy.data.objects[obj.name]['force'] = f"{obj.name}_force"

    return 

def to_sphere(obj, rate): 
    print(f'{obj.name} under to_sphere')

    obj = bpy.context.active_object

    hemi_key = obj.shape_key_add(name=f"{obj.name}_hemisphere", from_mix=False)
    bpy.context.object.active_shape_key_index = 0

    sphere_key = obj.shape_key_add(name=f"{obj.name}_sphere", from_mix=False)
    bpy.context.object.active_shape_key_index = 1
    bpy.context.view_layer.update()

    # Update the object and the shape key
    bpy.ops.object.origin_set(type='ORIGIN_CENTER_OF_MASS', center='MEDIAN')
    '''# Calculate the average vertex position
    avg_pos = obj.location

    # Switch to Edit mode and select all vertices
    bpy.ops.object.mode_set(mode='EDIT')
    mesh = obj.data
    
    for vertex in mesh.vertices:
        vertex.select = True

    # Move each vertex to the surface of a sphere with center at the average position
    for vertex in mesh.vertices:
        vec = vertex.co - avg_pos
        vec.normalize()
        vertex.co = avg_pos + vec

    # Deselect all vertices
    for vertex in mesh.vertices:
        vertex.select = False

    # Switch back to Object mode and update the view layer
    bpy.ops.object.mode_set(mode='OBJECT')
    bpy.context.view_layer.update()'''

    '''# Get the active object and its mesh
    obj = bpy.context.active_object
    mesh = obj.data
    bpy.ops.object.mode_set(mode='EDIT')

    # Get the selected vertices in edit mode
    bm = bmesh.from_edit_mesh(mesh)
    verts = [v for v in bm.verts if v.select]

    # Calculate the centroid of the selected vertices
    centroid = get_centerofmass(obj)

    # Move each vertex towards the centroid until it lies on the surface of a sphere with the same radius as the original hemisphere
    for v in verts:
        v.co = Vector(centroid) + (v.co - Vector(centroid)).normalized() * 0.1

    # Update the mesh and exit edit mode
    bmesh.update_edit_mesh(mesh)

    bpy.ops.mesh.reveal()
    bpy.ops.object.mode_set(mode = 'OBJECT')'''

    '''bpy.ops.object.mode_set(mode = 'EDIT')  
    bpy.ops.mesh.select_mode(type="VERT")
    bpy.ops.mesh.select_all(action='SELECT')
    bpy.ops.mesh.reveal()

    bpy.ops.transform.tosphere(value=rate, 
                               mirror=True, 
                               use_proportional_edit=False, 
                               proportional_edit_falloff='SMOOTH', 
                               proportional_size=1, 
                               use_proportional_connected=False, 
                               use_proportional_projected=False)
        
    bpy.ops.mesh.reveal()
    bpy.ops.object.mode_set(mode = 'OBJECT')'''
    bpy.context.view_layer.update()

    sphere_key.slider_max = 1
    sphere_key.value = 1

    #bpy.ops.object.transform_apply(location=True, rotation=True, scale=True)
    bpy.ops.object.shape_key_remove(all=True, apply_mix=True)

    '''obj = bpy.context.active_object
    remesh_mod = obj.modifiers[-1]
    bpy.ops.object.modifier_apply(modifier=remesh_mod.name)'''

    obj = bpy.context.active_object

    # simplify topology 
    bpy.ops.object.mode_set(mode = 'EDIT')  
    bpy.ops.mesh.select_mode(type="VERT")
    bpy.ops.mesh.select_all(action='SELECT')
    bpy.ops.mesh.decimate(ratio=0.3)
    bpy.ops.mesh.reveal()
    bpy.ops.object.mode_set(mode = 'OBJECT')
    bpy.context.view_layer.update()

    obj.select_set(False)

def remesh(obj): 

    if obj.name in bpy.data.objects:
        bpy.context.view_layer.objects.active = bpy.data.objects[obj.name]
        obj.select_set(True)
        print(obj.name)
        remesh_mod = obj.modifiers[-1]
        bpy.ops.object.modifier_apply(modifier=remesh_mod.name)

        bpy.ops.object.modifier_add(type='REMESH')
        bpy.context.object.modifiers["Remesh"].mode = 'SMOOTH'
        bpy.context.object.modifiers["Remesh"].octree_depth = 3
        bpy.context.object.modifiers["Remesh"].scale = 0.99
        bpy.context.object.modifiers["Remesh"].use_remove_disconnected = True
        bpy.context.object.modifiers["Remesh"].use_smooth_shade = True
        
    return 
def divide_new(obj, indices, line): 

    com = get_centerofmass(obj)
    # Get the cell as it is evaluated in Blender
    obj = bpy.context.active_object
    bpy.context.view_layer.objects.active = obj

    # The mother cell name is the name of the cell currently being divided
    mother_name = obj.name
    daughter_name = f"{mother_name}.001"

    print(f"Bisection normal: {line}")
                                                           
    bpy.ops.object.mode_set(mode = 'EDIT')  
    bpy.ops.mesh.select_mode(type="VERT")
    #bpy.context.space_data.overlay.show_wireframes = True
    bpy.ops.mesh.select_all(action='SELECT') 
    bpy.ops.mesh.bisect(plane_co=com, 
                        plane_no=(line[0] + 0.005, line[1] + 0.005, line[2] + 0.005), 
                        use_fill=True, 
                        flip=False, 
                        clear_outer=True)
    
    # Select the active vertex    
    bpy.ops.mesh.select_all(action='DESELECT')
    bpy.ops.object.mode_set(mode = 'OBJECT')

    # Get the mesh data and select a random vertex
    mesh = obj.data
    vertex = mesh.vertices[0]
    vertex.select = True

    bpy.ops.object.mode_set(mode = 'EDIT') 
    bpy.ops.mesh.select_linked(delimit={'NORMAL'})
    bpy.ops.mesh.reveal()
    bpy.ops.object.mode_set(mode = 'OBJECT')
    bpy.ops.object.mode_set(mode = 'EDIT')
    
    # Separate the outer and inner parts of the mesh
    bpy.ops.mesh.separate(type='SELECTED')
    bpy.ops.mesh.select_all(action='DESELECT')
    bpy.ops.mesh.reveal()

    #bpy.ops.mesh.reveal()
    bpy.ops.object.mode_set(mode = 'OBJECT')  
    bpy.context.view_layer.update()

    # Get the selected objects (i.e., the newly separated meshes)
    selected_objects = bpy.context.selected_objects

    # Assign names to the separated meshes
    if len(selected_objects) == 2:
        print(selected_objects)
        selected_objects[0].name = f"{mother_name}.001"
        selected_objects[1].name = f"{mother_name}.002"
    else:
        print("Error: Expected 2 selected objects, found", len(selected_objects))

    d1 = bpy.data.objects[f"{mother_name}.001"]
    d2 = bpy.data.objects[f"{mother_name}.002"]

    com1 = get_centerofmass(d1)
    com2 = get_centerofmass(d2)

    print(f"New centers of mass: 1/ {com1}, 2/ {com2}")

    # Create forces for daughter cells
    '''make_force(f"{d1.name}_force", f"{d1.name}", -1000, 1, collection_name)
    make_force(f"{d2.name}_force", f"{d2.name}", -1000, 1, collection_name)'''

            



def divide(obj): 
    """Core function: divides a mother Blender mesh into two daughter Blender meshes. 
    
    The division plane is orthogonal to the major axis of the parent mesh. 
    Additionally, this function may translate daughter cells, 
    translating one mesh, filling the two holes, and retriangulating the meshes

    :param bpy.data.objects['mother_name'] obj: The soon-to-be mother Blender mesh. 
    :returns: 
        - daughter1 (bpy.data.objects['daughter1_name']) - The Blender mesh of one of the daughter cells. 
        - daughter2 (bpy.data.objects['daughter2_name']) - The Blender mesh of the other daughter cell. 
    """
    # Select mother cell
    obj.select_set(True)
    # Split mother's Blender mesh in two
    m_name, d_name, COM, major_axis = seperate_cell(obj)
    # Decides which cell gets translated
    translated = select_translate_cell(bpy.data.objects[m_name], COM, major_axis)

    if translated == True:
        translate_cell(bpy.data.objects[m_name], major_axis)
        bpy.data.objects[m_name].select_set(False)
    else:
        bpy.data.objects[d_name].select_set(True)
        bpy.data.objects[m_name].select_set(False)
        translate_cell(bpy.data.objects[d_name], major_axis)
        bpy.ops.object.origin_set(type='ORIGIN_CENTER_OF_MASS')
        bpy.data.objects[d_name].select_set(False)

    bpy.data.objects[m_name].select_set(True)
    bpy.context.view_layer.objects.active = bpy.data.objects[m_name]
    repair_hole(bpy.data.objects[m_name])
    bpy.context.object.name = m_name + "0"
    daughter1 = Cell(m_name + "0", loc=bpy.context.object.location)
    daughter1.data['mother'] = m_name
    daughter1.data['daughters'] = ['none', 'none']
    bpy.data.objects[m_name + "0"].select_set(False)
    bpy.data.objects[d_name].select_set(True)
    bpy.context.view_layer.objects.active = bpy.data.objects[d_name]
    repair_hole(bpy.data.objects[d_name])
    bpy.context.object.name = m_name + "1"
    bpy.data.objects[m_name + "1"].select_set(False)
    daughter2 = Cell(bpy.context.object.name, loc=bpy.context.object.location)
    daughter2.data['mother'] = m_name
    daughter2.data['daughters'] = ['none', 'none']
    return daughter1, daughter2

def turn_off_physics():
    """Core function: turns physics off for the currently selected Blender object.

    The cloth physics for cells are turned off before division to avoid irregular mesh behavior after. 

    :param: None
    :returns: None
    """
    bpy.ops.object.modifier_remove(modifier="Cloth")


def turn_on_physics():
    """Core function: turns physics on for the currently selected Blender object.
    
    Physics are turned back on after cell division occurs to avoid irregular mesh behavior post-division.

    :param: None
    :returns: None
    """
    # Set all parameter values
    bpy.ops.object.modifier_add(type='CLOTH')
    bpy.context.object.modifiers["Cloth"].settings.bending_model = 'LINEAR'
    bpy.context.object.modifiers["Cloth"].settings.quality = 3
    bpy.context.object.modifiers["Cloth"].settings.time_scale = 1
    bpy.context.object.modifiers["Cloth"].settings.mass = 0.3
    bpy.context.object.modifiers["Cloth"].settings.air_damping = 10
    bpy.context.object.modifiers["Cloth"].settings.tension_stiffness = 15
    bpy.context.object.modifiers["Cloth"].settings.compression_stiffness = 15
    bpy.context.object.modifiers["Cloth"].settings.shear_stiffness = 5
    bpy.context.object.modifiers["Cloth"].settings.bending_stiffness = 15
    bpy.context.object.modifiers["Cloth"].settings.tension_damping = 5
    bpy.context.object.modifiers["Cloth"].settings.compression_damping = 5
    bpy.context.object.modifiers["Cloth"].settings.shear_damping = 5
    bpy.context.object.modifiers["Cloth"].settings.bending_damping = 0.5
    bpy.context.object.modifiers["Cloth"].settings.use_pressure = True
    bpy.context.object.modifiers["Cloth"].settings.uniform_pressure_force = 2.8
    bpy.context.object.modifiers["Cloth"].settings.pressure_factor = 1
    bpy.context.object.modifiers["Cloth"].settings.fluid_density = 1
    bpy.context.object.modifiers["Cloth"].collision_settings.use_collision = True
    bpy.context.object.modifiers["Cloth"].collision_settings.distance_min = 0.015
    bpy.context.object.modifiers["Cloth"].collision_settings.impulse_clamp = 0

def make_collection(name, type): 
    allowed_type = ['cell', 'force', 'motion']
    if type in allowed_type: 
        collection = bpy.data.collections.new(name)
        collection['type'] = type
        # link the collection to the scene for visualization 
        bpy.context.scene.collection.children.link(collection)
        return collection
    
    else: 
        print(f"{type} is not a valid collection type, should be in {allowed_type}")
        return 
def make_cell(name, loc, collection, remeshing = True, scale = (1,1,1), stiffness = 1, material = ("bubble", 0.007, 0.021, 0.3)):
    # add mesh type as an cell argument? 
    """Core function: creates a Blender mesh corresponding to a Goo :class:`Cell` object. 

    :param :class:`Cell` cell: The Goo :class:`Cell` object. 
    :returns: None
    """

    # Initialize Cell python object
    cell = Cell(name, loc, material, scale)

    '''bpy.ops.mesh.primitive_ico_sphere_add(subdivisions=2, 
                                          radius=cell.data['radius'], 
                                          calc_uvs=True, 
                                          enter_editmode=False, 
                                          align='WORLD', 
                                          location=loc, 
                                          scale=(1, 1, 1))'''
    
    # Create mesh
    bpy.ops.mesh.primitive_round_cube_add(change=False,
                                        radius=cell.data['radius'],
                                        size=cell.data['size'],
                                        arc_div=cell.data['arcdiv'],
                                        lin_div=0,
                                        div_type='CORNERS',
                                        odd_axis_align=False,
                                        no_limit=False,
                                        location=cell.data['location'])

    # Give the Blender object the cell's name
    obj = bpy.context.object

    bpy.context.object.scale[0] = scale[0]
    bpy.context.object.scale[1] = scale[1]
    bpy.context.object.scale[2] = scale[2]

    bpy.context.object.name = cell.data['name']
    # bpy.context.view_layers.active = bpy.data.objects[cell.data['name']]

    # Smooth the mesh
    bpy.ops.object.select = True
    bpy.ops.object.shade_smooth()

    # Add subsurface modifier to make smoother
    bpy.ops.object.modifier_add(type='SUBSURF')
    bpy.context.object.modifiers["Subdivision"].levels = cell.data['subdiv']
    #subdiv_mod = obj.modifiers[-1]
    #bpy.ops.object.modifier_apply(modifier=subdiv_mod.name)

    # Add cloth settings 
    bpy.ops.object.modifier_add(type='CLOTH')
    bpy.context.object.modifiers['Cloth'].settings.quality = 3
    bpy.context.object.modifiers['Cloth'].settings.air_damping = 10
    bpy.context.object.modifiers['Cloth'].settings.bending_model = 'ANGULAR'
    bpy.context.object.modifiers["Cloth"].settings.mass = cell.data['vertex_mass']
    bpy.context.object.modifiers["Cloth"].settings.time_scale = 1

    # Cloth > Stiffness 
    bpy.context.object.modifiers['Cloth'].settings.tension_stiffness = stiffness
    bpy.context.object.modifiers['Cloth'].settings.compression_stiffness = stiffness
    bpy.context.object.modifiers['Cloth'].settings.shear_stiffness = stiffness
    bpy.context.object.modifiers['Cloth'].settings.bending_stiffness = stiffness
    # Cloth > Damping
    bpy.context.object.modifiers['Cloth'].settings.tension_damping = 50
    bpy.context.object.modifiers['Cloth'].settings.compression_damping = 50
    bpy.context.object.modifiers['Cloth'].settings.shear_damping = 50
    bpy.context.object.modifiers['Cloth'].settings.bending_damping = 0.5
    # Cloth > Internal Springs
    bpy.context.object.modifiers['Cloth'].settings.use_internal_springs = True
    bpy.context.object.modifiers['Cloth'].settings.internal_spring_max_length = 1
    bpy.context.object.modifiers['Cloth'].settings.internal_spring_max_diversion = 0.785398
    bpy.context.object.modifiers['Cloth'].settings.internal_spring_normal_check = True
    bpy.context.object.modifiers['Cloth'].settings.internal_tension_stiffness = 10
    bpy.context.object.modifiers['Cloth'].settings.internal_compression_stiffness = 10
    bpy.context.object.modifiers['Cloth'].settings.internal_tension_stiffness_max = 10000
    bpy.context.object.modifiers['Cloth'].settings.internal_compression_stiffness_max = 10000
    # Cloth > Pressure
    bpy.context.object.modifiers["Cloth"].settings.use_pressure = True
    bpy.context.object.modifiers['Cloth'].settings.uniform_pressure_force = 5
    bpy.context.object.modifiers['Cloth'].settings.use_pressure_volume = True
    bpy.context.object.modifiers['Cloth'].settings.target_volume = 1
    bpy.context.object.modifiers['Cloth'].settings.pressure_factor = 1
    bpy.context.object.modifiers['Cloth'].settings.fluid_density = 1.05
    # Cloth > Collisions
    bpy.context.object.modifiers['Cloth'].collision_settings.collision_quality = 3
    bpy.context.object.modifiers['Cloth'].collision_settings.use_collision = True
    bpy.context.object.modifiers['Cloth'].collision_settings.use_self_collision = True
    bpy.context.object.modifiers['Cloth'].collision_settings.self_friction = 50
    bpy.context.object.modifiers['Cloth'].collision_settings.friction = 80
    bpy.context.object.modifiers['Cloth'].collision_settings.self_distance_min = 0.001
    bpy.context.object.modifiers['Cloth'].collision_settings.distance_min = 0.001
    bpy.context.object.modifiers['Cloth'].collision_settings.self_impulse_clamp = 0

    # Collision
    bpy.ops.object.modifier_add(type='COLLISION')
<<<<<<< HEAD
    bpy.context.object.modifiers['Collision'].settings.use_culling = True
    bpy.context.object.modifiers['Collision'].settings.damping = 1
    bpy.context.object.modifiers['Collision'].settings.thickness_outer = 0.02
    bpy.context.object.modifiers['Collision'].settings.thickness_inner = 0.2
    bpy.context.object.modifiers['Collision'].settings.cloth_friction = 80

    '''bpy.ops.object.constraint_add(type='MAINTAIN_VOLUME')
    bpy.context.object.constraints["Maintain Volume"].volume = 1
    bpy.context.object.constraints["Maintain Volume"].owner_space = 'WORLD'
    bpy.context.object.constraints["Maintain Volume"].free_axis = 'SAMEVOL_Z'''

    if remeshing == True: 
        '''bpy.ops.object.modifier_add(type='REMESH')
        bpy.context.object.modifiers["Remesh"].mode = 'SMOOTH'
        bpy.context.object.modifiers["Remesh"].octree_depth = 3
        bpy.context.object.modifiers["Remesh"].scale = 0.99
        bpy.context.object.modifiers["Remesh"].use_remove_disconnected = True
        bpy.context.object.modifiers["Remesh"].use_smooth_shade = False'''
        #bpy.ops.object.modifier_move_to_index(modifier="Remesh", index=1)

        remesh_mod = obj.modifiers.new(name=f"Remesh_{obj.name}", type='REMESH')
        obj.modifiers[f"Remesh_{obj.name}"].name = f"Remesh_{obj.name}"
        remesh_mod.mode = 'SMOOTH'
        remesh_mod.octree_depth = 4
        remesh_mod.scale = 0.75
        remesh_mod.use_remove_disconnected = True
        remesh_mod.use_smooth_shade = False
        remesh_mod.show_in_editmode = True
        bpy.ops.object.modifier_move_to_index(modifier=f"Remesh1_{obj.name}", index=3)

        '''bpy.ops.object.modifier_add(type='REMESH')
        bpy.context.object.modifiers["Remesh"].mode = 'VOXEL'
        bpy.context.object.modifiers["Remesh"].voxel_size = 0.3
        bpy.context.object.modifiers["Remesh"].use_smooth_shade = True'''


    # add material, default is purple bubble
    bpy.context.view_layer.objects.active = bpy.data.objects[cell.data['name']]
    mat = add_material(material[0], float(material[1]), float(material[2]), float(material[3]))
    bpy.context.active_object.data.materials.append(mat)
=======
    bpy.context.object.collision.use_culling = True
    bpy.context.object.collision.damping = 0.579821
    bpy.context.object.collision.thickness_outer = 0.02
    bpy.context.object.collision.thickness_inner = 0.2
    bpy.context.object.collision.cloth_friction = 5

    '''    
    if force == None: 
        # FIXME: add forces to daughter cells!!
        bpy.ops.object.forcefield_toggle()
        bpy.context.object.field.type = 'FORCE'
        bpy.context.object.field.strength = -20
        bpy.context.object.field.shape = 'POINT'
    elif type(force) == Force(): 
        cell = force.associated_cell # Link forces to cells in Python/Goo
        bpy.ops.object.forcefield_toggle()
        bpy.context.object.field.type = force.type
        bpy.context.object.field.name = force.name
        bpy.context.object.field.falloff_power = force.falloff_power
        bpy.context.object.field.strength = force.strength
        bpy.context.object.field.falloff_type = 'SPHERE'
        bpy.context.object.field.shape = 'SURFACE'

        # add scale (1,1,1)

    '''
>>>>>>> d51e5aeb

    # remove duplicate objects outside of the collection
    bpy.ops.collection.objects_remove_all()
    # Add the active cell to our specific collection 
    bpy.data.collections[collection].objects.link(bpy.data.objects[cell.data['name']])

    handler = handler_class()


# Defines the Cell class
class Cell():
    '''Core class: creates Goo cell object. 

    :param str name: The name of the cell.
    :param tuple loc: The coordinates of the cell.   
    :returns None:
    '''
    def __init__(self, name, loc, material, scale = (1, 1, 1), mesh_type=""):
        '''
        Constructor method
        '''

        # The initialization function sets a cell data dictionary
        # for geometric parameters, physics parameters,
        # division information, and cell lineage
        self.data = {
            'ID': 0,
            'name': name,
            'radius': 1,
            'enter_editmode': False,
            'align': 'WORLD',
            'location': loc,
            'material': material,
            'size': (1, 1, 1),
            'scale': scale,
            'arcdiv': 4, # changes vertices in object mode
            'subdiv': 1, # changes vertices in edit mode (of the cloth)
            'vertex_mass': 3,
            'density': 1.0,
            #'edges_pull': 0.5,
            #'edges_bend': 0.5,
            #'air_damping': 10,
            #'self_collision': True,
            #'self_collision_stiffness': 0.01,
            #'ball_size': 10,
            #'softbody_goal': False,
            #'sotbody_friction': 0.2,
            'phi': 0,
            'theta': 0,
            #'div_axis': (0, 0, 0),
            'mother': 'none',
            'daughters': ['none', 'none'],
            'mesh_type': mesh_type
        }
        # The volume and mass are calculated from values in the data dictionary
        self.data['init_volume'] = ((4/3)*np.pi*(self.data['radius'])**3)
        self.data['mass'] = self.data['density']*self.data['init_volume']

    # Member function for obtaining the Blender object corresponding to the cell
    def get_blender_object(self):
        obj = bpy.data.objects[self.data["name"]]
        return obj

'''
def add_material(name, r, g, b): 
    mat = bpy.data.materials.new(name)
    # if material already exists
    if mat:
    # update the color
     mat.diffuse_color = (r, g, b, 0.8)
    else: 
    # create the material
        mat = bpy.data.materials.new(name=name)
        mat.diffuse_color = (r, g, b, 0.8)
    return mat
'''

def add_material(mat_name, r, g, b):
    """Core function: creates a soap bubble-like Blender material for use in rendering cells.

    The material has a name that allows it to be shared across multiple cells. 

    :param str mat_name: The name of the material. 
    :param float r: The value of the red in RGB [0 to 1]. 
    :param float g: The value of the green value in RGB [0 to 1]. 
    :param float b: The value of the blue value in RGB [0 to 1]. 
    :returns: None
    """

    if bpy.data.materials.get(mat_name): 
        mat = bpy.data.materials.get(mat_name)
        mat.diffuse_color = (0.1, 0, 0, 0.8)  # viewport color
        mat.use_nodes = True
        mat.blend_method = 'BLEND'

        # get the material nodes
        nodes = mat.node_tree.nodes

        # clear all nodes to start clean
        for node in nodes:
            nodes.remove(node)

        # create principled node for main color
        node_main = nodes.new(type='ShaderNodeBsdfPrincipled')
        node_main.location = -200, 100
        node_main.inputs['Base Color'].default_value = (r, g, b, 0.8)
        node_main.inputs['Metallic'].default_value = 0.136
        node_main.inputs['Specular'].default_value = 0.500
        node_main.inputs['Specular Tint'].default_value = 0.555
        node_main.inputs['Roughness'].default_value = 0.318
        node_main.inputs['Anisotropic'].default_value = 0.041
        node_main.inputs['Anisotropic Rotation'].default_value = 0.048
        node_main.inputs['Sheen'].default_value = 0.052
        node_main.inputs['Sheen Tint'].default_value = 0.030
        node_main.inputs['Clearcoat'].default_value = 0.114
        node_main.inputs['Clearcoat Roughness'].default_value = 0.123
        node_main.inputs['IOR'].default_value = 1.450
        node_main.inputs['Transmission'].default_value = 0.882
        node_main.inputs['Transmission Roughness'].default_value = 0.0
        node_main.inputs['Alpha'].default_value = 0.414

        # create noise texture source
        node_noise = nodes.new(type="ShaderNodeTexNoise")
        node_noise.inputs['Scale'].default_value = 0.600
        node_noise.inputs['Detail'].default_value = 15.0
        node_noise.inputs['Roughness'].default_value = 0.500
        node_noise.inputs['Distortion'].default_value = 3.0

        # create HSV
        node_HSV = nodes.new(type="ShaderNodeHueSaturation")
        node_HSV.inputs['Hue'].default_value = 0.800
        node_HSV.inputs['Saturation'].default_value = 2.00
        node_HSV.inputs['Value'].default_value = 2.00
        node_HSV.inputs['Fac'].default_value = 1.00

        # create second principled node for random color variation
        node_random = nodes.new(type='ShaderNodeBsdfPrincipled')
        node_random.location = -200, -100
        node_random.inputs['Base Color'].default_value = (r, g, b, 1)  # RGB or HSV?? todo
        node_random.inputs['Metallic'].default_value = 0.0
        node_random.inputs['Specular'].default_value = 0.500
        node_random.inputs['Specular Tint'].default_value = 0.0
        node_random.inputs['Roughness'].default_value = 0.482
        node_random.inputs['Anisotropic'].default_value = 0.0
        node_random.inputs['Anisotropic Rotation'].default_value = 0.0
        node_random.inputs['Sheen'].default_value = 0.0
        node_random.inputs['Sheen Tint'].default_value = 0.0
        node_random.inputs['Clearcoat'].default_value = 0.0
        node_random.inputs['Clearcoat Roughness'].default_value = 0.0
        node_random.inputs['IOR'].default_value = 1.450
        node_random.inputs['Transmission'].default_value = 1.0
        node_random.inputs['Transmission Roughness'].default_value = 0.0
        node_random.inputs['Alpha'].default_value = 0.555

        # create mix shader node
        node_mix = nodes.new(type='ShaderNodeMixShader')
        node_mix.location = 0, 0
        node_mix.inputs['Fac'].default_value = 0.079

        # create output node
        node_output = nodes.new(type='ShaderNodeOutputMaterial')
        node_output.location = 200, 0

        # link nodes
        links = mat.node_tree.links
        links.new(node_noise.outputs[1], node_HSV.inputs[4])  # link_noise_HSV
        links.new(node_HSV.outputs[0], node_random.inputs[0])  # link_HSV_random
        links.new(node_main.outputs[0], node_mix.inputs[1])  # link_main_mix
        links.new(node_random.outputs[0], node_mix.inputs[2])  # link_random_mix
        links.new(node_mix.outputs[0], node_output.inputs[0])  # link_mix_out

    else: 
        mat = bpy.data.materials.new(name = mat_name)
        #print(mat)
        mat.diffuse_color = (0.1, 0, 0, 0.8)  # viewport color
        mat.use_nodes = True
        mat.blend_method = 'BLEND'

        # get the material nodes
        nodes = mat.node_tree.nodes

        # clear all nodes to start clean
        for node in nodes:
            nodes.remove(node)

        # create principled node for main color
        node_main = nodes.new(type='ShaderNodeBsdfPrincipled')
        node_main.location = -200, 100
        node_main.inputs['Base Color'].default_value = (r, g, b, 0.8)
        node_main.inputs['Metallic'].default_value = 0.136
        node_main.inputs['Specular'].default_value = 0.500
        node_main.inputs['Specular Tint'].default_value = 0.555
        node_main.inputs['Roughness'].default_value = 0.318
        node_main.inputs['Anisotropic'].default_value = 0.041
        node_main.inputs['Anisotropic Rotation'].default_value = 0.048
        node_main.inputs['Sheen'].default_value = 0.052
        node_main.inputs['Sheen Tint'].default_value = 0.030
        node_main.inputs['Clearcoat'].default_value = 0.114
        node_main.inputs['Clearcoat Roughness'].default_value = 0.123
        node_main.inputs['IOR'].default_value = 1.450
        node_main.inputs['Transmission'].default_value = 0.882
        node_main.inputs['Transmission Roughness'].default_value = 0.0
        node_main.inputs['Alpha'].default_value = 0.414

        # create noise texture source
        node_noise = nodes.new(type="ShaderNodeTexNoise")
        node_noise.inputs['Scale'].default_value = 0.600
        node_noise.inputs['Detail'].default_value = 15.0
        node_noise.inputs['Roughness'].default_value = 0.500
        node_noise.inputs['Distortion'].default_value = 3.0

        # create HSV
        node_HSV = nodes.new(type="ShaderNodeHueSaturation")
        node_HSV.inputs['Hue'].default_value = 0.800
        node_HSV.inputs['Saturation'].default_value = 2.00
        node_HSV.inputs['Value'].default_value = 2.00
        node_HSV.inputs['Fac'].default_value = 1.00

        # create second principled node for random color variation
        node_random = nodes.new(type='ShaderNodeBsdfPrincipled')
        node_random.location = -200, -100
        node_random.inputs['Base Color'].default_value = (r, g, b, 1)  # RGB or HSV?? todo
        node_random.inputs['Metallic'].default_value = 0.0
        node_random.inputs['Specular'].default_value = 0.500
        node_random.inputs['Specular Tint'].default_value = 0.0
        node_random.inputs['Roughness'].default_value = 0.482
        node_random.inputs['Anisotropic'].default_value = 0.0
        node_random.inputs['Anisotropic Rotation'].default_value = 0.0
        node_random.inputs['Sheen'].default_value = 0.0
        node_random.inputs['Sheen Tint'].default_value = 0.0
        node_random.inputs['Clearcoat'].default_value = 0.0
        node_random.inputs['Clearcoat Roughness'].default_value = 0.0
        node_random.inputs['IOR'].default_value = 1.450
        node_random.inputs['Transmission'].default_value = 1.0
        node_random.inputs['Transmission Roughness'].default_value = 0.0
        node_random.inputs['Alpha'].default_value = 0.555

        # create mix shader node
        node_mix = nodes.new(type='ShaderNodeMixShader')
        node_mix.location = 0, 0
        node_mix.inputs['Fac'].default_value = 0.079

        # create output node
        node_output = nodes.new(type='ShaderNodeOutputMaterial')
        node_output.location = 200, 0

        # link nodes
        links = mat.node_tree.links
        links.new(node_noise.outputs[1], node_HSV.inputs[4])  # link_noise_HSV
        links.new(node_HSV.outputs[0], node_random.inputs[0])  # link_HSV_random
        links.new(node_main.outputs[0], node_mix.inputs[1])  # link_main_mix
        links.new(node_random.outputs[0], node_mix.inputs[2])  # link_random_mix
        links.new(node_mix.outputs[0], node_output.inputs[0])  # link_mix_out

    return mat

class Force():
    """Core class: creates Goo force objects. 

    The class instantiates :class:`Force` objects that represent 
    adhesion forces between cells in Blender. 
    
    :param str force_name: The name of the force.
    :param str cell_name: The name of the cell. 
    :param float strength: The strength of the force.
    :param float falloff_power: The power of the falloff of the force. 
    :returns: None

    .. note:: ``falloff_power`` is a positive (:py:class:`float`). 
        By default, the type of the falloff is set to `SPHERE` 
        and its shape is set to `SURFACE`. 
    """

    force_list = []

    def __init__(self, force_name, cell_name, strength, falloff_power, collection_name, type):
        self.name = force_name
        self.strength = strength
        self.associated_cell = cell_name
        self.falloff_power = falloff_power
        self.collection = collection_name
        self.falloff_type = 'SPHERE'
        self.shape = 'SURFACE'
        self.type = type # boolean
        if self.type == False: 
            Force.force_list.append(self) # list of all the created forces

    def get_strength(self): 
        return self.strength
    
    def get_falloff(self): 
        return self.falloff_power

    def get_blender_force(self):
        obj = bpy.data.objects[self.name]
        return obj

    
def make_force(force_name, cell_name, strength, falloff, collection, motion = False, min_dist = 0.5, max_dist = 1.5):
    """Core function: creates a Blender force from a Goo :class:`Force` object. 
      
    :param :class:`Force` force: The Goo force object. 
    :returns: None
    """

    force = Force(force_name, cell_name, strength, falloff, collection, motion)

    # Add a force object
    cell = force.associated_cell
    bpy.data.objects.get(cell_name)["force"] = force_name

    if motion == False: 
        bpy.ops.object.effector_add(type='FORCE',
                                    enter_editmode=False,
                                    align='WORLD',
                                    location=get_centerofmass(bpy.data.objects[cell]),
                                    scale=(1, 1, 1))
        
    else: 
        rand_coord = tuple(np.random.uniform(low=-5, high=5, size=(3,)))
        #print(tuple(map(sum, zip(get_centerofmass(bpy.data.objects[cell]), motion[1]))))
        bpy.ops.object.effector_add(type='FORCE',
                                    enter_editmode=False,
                                    align='WORLD',
                                    location=tuple(map(sum, zip(get_centerofmass(bpy.data.objects[cell]), rand_coord))),
                                    scale=(1, 1, 1))

    # Add force parameters
    bpy.context.object.field.strength = force.strength
    bpy.context.object.field.use_max_distance = True
    bpy.context.object.field.use_min_distance = True
    bpy.context.object.field.distance_max = max_dist
    bpy.context.object.field.distance_min = min_dist
    bpy.context.object.name = force.name
    bpy.context.object.field.falloff_power = force.falloff_power
<<<<<<< HEAD
=======
    bpy.context.object.field.falloff_type = 'SPHERE'
    bpy.context.object.field.shape = 'SURFACE'
    
>>>>>>> d51e5aeb
    # add links for falloff_type and shape

    bpy.context.object['cell'] = cell_name

    # Set the force as active object
    bpy.context.view_layer.objects.active = bpy.data.objects[force.name]
    # Remove duplicate objects outside of the collection
    bpy.ops.collection.objects_remove_all()
    # Add the active cell to our specific collection 
    bpy.data.collections[collection].objects.link(bpy.data.objects[force.name])

    return force

def setup_world():
    """Auxilliary function: sets up the default values used for simulations in Goo 
    including units and rendering background. 

    :returns: None
    """


    # Turn off gravity so cells don't fall in the simulation
    bpy.context.scene.use_gravity = False
    # Set units to the metric system
    bpy.context.scene.unit_settings.system = 'METRIC'
    bpy.context.scene.unit_settings.scale_length = 1
    bpy.context.scene.unit_settings.system_rotation = 'DEGREES'
    bpy.context.scene.unit_settings.length_unit = 'MICROMETERS'
    bpy.context.scene.unit_settings.mass_unit = 'MILLIGRAMS'
    bpy.context.scene.unit_settings.time_unit = 'SECONDS'
    bpy.context.scene.unit_settings.temperature_unit = 'CELSIUS'

    # Delete all existing collections 
    for collection in bpy.data.collections:  # loop through the existing collection
        # loop through objects in collection
        for objs in collection.objects:
            # delete existing objects in collection 
            bpy.data.objects.remove(objs)
        # Delete collection
        bpy.data.collections.remove(collection)

    # Add an HDRI image for illumination
    add_world_HDRI()

    # Change the Viewport Shading to Rendered
    for area in bpy.data.screens[3].areas: 
        if area.type == 'VIEW_3D':
            for space in area.spaces: 
                if space.type == 'VIEW_3D':
                    space.shading.type = 'WIREFRAME'
                    space.overlay.show_overlays = False


def add_world_HDRI():
    """Auxilliary function: sets up Blender World properties for use in rendering.

    It adds an HDRI image for illumination. 

    :returns: None
    """
    C = bpy.context
    scn = C.scene

    # Get the environment node tree of the current scene
    node_tree = scn.world.node_tree
    tree_nodes = node_tree.nodes
    # Clear all nodes
    tree_nodes.clear()
    # Add Background node
    node_background = tree_nodes.new(type='ShaderNodeBackground')
    # Add Environment Texture node
    node_environment = tree_nodes.new('ShaderNodeTexEnvironment')
    # Load and assign the image to the node property
    scripts_paths = bpy.utils.script_paths()

    # Relative path- this file must be in same directory as blend file
    try:
        node_environment.image = bpy.data.images.load(
            scripts_paths[-1]+"/modules/goo/missile_launch_facility_01_4k.hdr")
    # If the user does not have this file in the right place, throw exception
    except Exception:
        print(sys.exc_info())
        print("WARNING FROM GOO: To enable proper rendering you must have")
        print("/modules/goo/missile_launch_facility_01_4k.hdr")
        print("in the right location")

    node_environment.location = -300, 0

    # Add Output node
    node_output = tree_nodes.new(type='ShaderNodeOutputWorld')
    node_output.location = 200, 0
    # Link all nodes
    links = node_tree.links
    links.new(node_environment.outputs["Color"], node_background.inputs["Color"])
    links.new(node_background.outputs["Background"], node_output.inputs["Surface"])
    # set film to transparent to hide background
    bpy.context.scene.render.film_transparent = True
    # change render preview mode
    # only updates windows in current tab, e.g. Sxripting but not Layout
    for area in bpy.context.screen.areas:
        if area.type == 'VIEW_3D':
            print("Update #D Viewport to 'RENDERED'")
            space = area.spaces.active
            if space.type == 'VIEW_3D':
                space.shading.type = 'WIREFRAME'


def render(file_path, start, end):
    """Auxilliary function: renders a simulation to create a set of still images that can be made into a movie

    :param str file_path: The path of the folder used to store output images. 
    :param bpy.context.scene scene: The Blender current scene. 
    :param int start: The Blender starting frame. 
    :param int end: The Blender ending frame. 
    :returns: None
    """
    scene = bpy.context.scene
    # Set the image file format as PNG
    scene.render.image_settings.file_format = 'PNG'
    # Set the file path where the images will be saved
    old_fp = scene.render.filepath
    scene.render.filepath = file_path
    # Set the starting and ending frames for the simulation
    scene = bpy.context.scene
    scene.frame_start = start
    scene.frame_end = end
    # Set the handlers for the simulation
    handlers = bpy.app.handlers.frame_change_post.copy()
    bpy.app.handlers.frame_change_post.clear()
    # Loop through each frame
    for frame in range(scene.frame_start, scene.frame_end):
        # Set the frame
        bpy.context.scene.frame_set(frame)
        # Run each handler
        for func in handlers:
            func(scene)
        # Save the image
        file_name = "frame" + str(scene.frame_current)
        scene.render.filepath += file_name
        bpy.ops.render.render(write_still=True)
        scene.render.filepath = scene.render.filepath.removesuffix(file_name)
    scene.render.filepath = old_fp
    # Add each handler to the scene
    for func in handlers:
        bpy.app.handlers.frame_change_post.append(func)
    return

# collections are currently manually created in Blender - this function is not being used
def make_force_collections(master_collection, cell_types):
    """Auxilliary function: makes collections for forces to be stored in.

    :param bpy.context.view_layer.active_layer_collection master_collection: The collection in which the force
    collections will be contained. 
    :param cell_types: list of active cell types
    :returns: None
    """
    bpy.context.view_layer.active_layer_collection = master_collection
    for type in cell_types:
        collection = bpy.context.blend_data.collections.new(name=type+"_forces")
        bpy.context.collection.children.link(collection)


def get_contact_area_raycast():

    # Get the mesh objects
    obj1 = bpy.context.scene.objects["cell_A1"]
    obj2 = bpy.context.scene.objects["cell_A2"]

    # Get the mesh data for each object
    mesh_data1 = obj1.to_mesh()
    mesh_data2 = obj2.to_mesh()

    # Create BMesh objects for each mesh
    bm1 = bmesh.new()
    bm1.from_mesh(mesh_data1)

    bm2 = bmesh.new()
    bm2.from_mesh(mesh_data2)

    # Initialize lists to hold the contact vertices for each mesh
    contact_vertices1 = []
    contact_vertices2 = []

    # Loop over the vertices of the first mesh
    for v1 in bm1.verts:
        # Cast a ray from the vertex and check for intersection with the second mesh
        hit, loc, norm, face_index = obj2.ray_cast(obj1.matrix_world @ v1.co, -obj1.matrix_world @ v1.normal)

        # If there is a hit and the distance is within a certain threshold, add the vertex to the contact list
        if hit and (loc - obj1.matrix_world @ v1.co).length < 0.1:
            contact_vertices1.append(v1.co)

    # Loop over the vertices of the second mesh
    for v2 in bm2.verts:
        # Cast a ray from the vertex and check for intersection with the first mesh
        hit, loc, norm, face_index = obj1.ray_cast(obj2.matrix_world @ v2.co, -obj2.matrix_world @ v2.normal)

        # If there is a hit and the distance is within a certain threshold, add the vertex to the contact list
        if hit and (loc - obj2.matrix_world @ v2.co).length < 0.1:
            contact_vertices2.append(v2.co)

    # Compute the contact area and ratio
    contact_area1 = len(set(contact_vertices1))
    contact_area2 = len(set(contact_vertices1))
    total_area1 = len(bm1.faces)
    total_area2 = len(bm2.faces)
    contact_ratio1 = contact_area1 / total_area1
    contact_ratio2 = contact_area2 / total_area2

    # Print the results
    print("Contact area 1: ", contact_area1)
    print("Contact area 2: ", contact_area2)
    print("Object 1 total area: ", total_area1)
    print("Object 2 total area: ", total_area2)
    print("Object 1 contact ratio: ", contact_ratio1)
    print("Object 2 contact ratio: ", contact_ratio2)

    # Free the BMesh objects and mesh data
    bm1.free()
    bm2.free()
    bpy.data.meshes.remove(mesh_data1)
    bpy.data.meshes.remove(mesh_data2) 
    
    return 

def mesh_contact_area_KD(threshold):
    scene = bpy.context.scene
    meshes = [bpy.data.objects['cell_A1'], bpy.data.objects['cell_A2'], ]
    contact_verts = []
    total_areas = []
    contact_areas = []
    ratios = []
    for i, mesh in enumerate(meshes):
        # Get the evaluated mesh for accurate deformation and collision detection
        eval_mesh = mesh.evaluated_get(scene.depsgraph)
        # Get the vertices of the evaluated mesh in world space
        verts = [eval_mesh.matrix_world @ v.co for v in eval_mesh.data.vertices]
        # Build the KD tree for fast nearest neighbor searches
        kd = KDTree(len(verts))
        for j, v in enumerate(verts):
            kd.insert(v, j)
        kd.balance()
        # Find vertices within threshold distance of other meshes
        for k, other_mesh in enumerate(meshes[i+1:]):
            # Get the evaluated mesh for accurate deformation and collision detection
            eval_other_mesh = other_mesh.evaluated_get(scene.depsgraph)
            # Get the vertices of the evaluated mesh in world space
            other_verts = [eval_other_mesh.matrix_world @ v.co for v in eval_other_mesh.data.vertices]
            # Search for vertices within threshold distance using the KD tree
            for v in other_verts:
                co, index, dist = kd.find(v)
                if dist < threshold:
                    contact_verts.append(index)
        # Calculate the area of the evaluated mesh
        bm = bmesh.new()
        bm.from_mesh(eval_mesh.data)
        total_area = sum(f.calc_area() for f in bm.faces)
        total_areas.append(total_area)
        bm.free()
        # Calculate the area of the contact vertices
        bm = bmesh.new()
        bm.from_mesh(eval_mesh.data)
        contact_area = sum(f.calc_area() for f in bm.faces if all(v.index in contact_verts for v in f.verts))
        contact_areas.append(contact_area)
        ratios.append(contact_area/total_area)
        bm.free()
        # Free the evaluated mesh
        bpy.data.meshes.remove(eval_mesh.data)
    return contact_areas, total_areas, ratios


def get_contact_area():
    """
    Calculate the contact area between two meshes using ray casting.

    Parameters:
    - mesh1: The first mesh as a Blender object.
    - mesh2: The second mesh as a Blender object.
    - threshold: The maximum distance between two vertices to consider them in contact.

    Returns:
    - The total contact area between the two meshes.
    """

    threshold = 0.03

    # Get cell objects
    mesh1 = bpy.data.objects['cell_A1']
    mesh2 = bpy.data.objects['cell_A2']

    # Evaluate the meshes to account for deformations.
    mesh1_eval = mesh1.evaluated_get(bpy.context.evaluated_depsgraph_get())
    mesh2_eval = mesh2.evaluated_get(bpy.context.evaluated_depsgraph_get())

    # Get the vertices of the meshes as global coordinates.
    verts1 = [mesh1_eval.matrix_world @ v.co for v in mesh1_eval.data.vertices]
    verts2 = [mesh2_eval.matrix_world @ v.co for v in mesh2_eval.data.vertices]

    # Calculate the total surface area of each mesh.
    area1 = sum(p.area for p in mesh1_eval.data.polygons)
    area2 = sum(p.area for p in mesh2_eval.data.polygons)
    #print(f"total area: {area1}, {area2}")

    # Get the bounding boxes of the meshes and make them slightly bigger.
    bbox1 = mesh1.bound_box
    bbox2 = mesh2.bound_box
    margin = 2  # Change this value to control the size of the margin.
    bbox1 = [Vector(v) + Vector((margin, margin, margin)) for v in bbox1]
    bbox2 = [Vector(v) + Vector((margin, margin, margin)) for v in bbox2]

    # Find the vertices in contact for each mesh.
    contact_verts1 = []
    contact_verts2 = []

    # Compute the contact area for each mesh.
    contact_area1 = 0.0
    contact_area2 = 0.0

    for v1 in verts1:
        for v2 in verts2:
            # Check if the distance between the vertices is below the threshold.
            if (v1 - v2).length < threshold:
                #print(f"coord v1, v2; {v1}, {v2} and length: {(v1 - v2).length}")
                contact_verts1.append(v1)
                contact_verts2.append(v2)

    for p in mesh1_eval.data.polygons:
        poly_verts = [mesh1_eval.matrix_world @ mesh1_eval.data.vertices[i].co for i in p.vertices]

        # Check if any of the polygon vertices are in contact.
        if any((v - v1).length < threshold for v in poly_verts for v1 in contact_verts2):
            contact_area1 += p.area

    for p in mesh2_eval.data.polygons:
        poly_verts = [mesh2_eval.matrix_world @ mesh2_eval.data.vertices[i].co for i in p.vertices]

        # Check if any of the polygon vertices are in contact.
        if any((v - v2).length < threshold for v in poly_verts for v2 in contact_verts1):
            contact_area2 += p.area

    # Compute the contact area ratio for each mesh.
    ratio1 = contact_area1 / area1 if area1 > 0 else 0.0
    ratio2 = contact_area2 / area2 if area2 > 0 else 0.0

    return ratio1, ratio2


def separate_mesh(obj): 
    
    # Define the two tuple coordinates that define the line
    p1 = get_centerofmass(obj)
    p2 = get_long_axis_global(obj)
    
    # Get the vector representing the line
    line_vector = Vector((p2[0]-p1[0], p2[1]-p1[1], p2[2]-p1[2])).normalized()
    
    # Set the active object and get the evaluated mesh
    bpy.context.view_layer.objects.active = obj
    obj_eval = obj.evaluated_get(bpy.context.evaluated_depsgraph_get())
    mesh_eval = obj_eval.to_mesh()
    
    # List of intersection vertices and their indices
    intersection_verts = []
    intersection_indices = []
    
    # Get the edit-mode mesh and create a BMesh
    mesh = obj.data
    bm = bmesh.new()
    bm.from_mesh(mesh)

    # Ensure that the index table of the BMesh is up to date
    bm.verts.ensure_lookup_table()
    
    # Loop through the vertices in the evaluated mesh
    for vert_eval in mesh_eval.vertices:
        if vert_eval.index < len(mesh.vertices):
            # Get the vertex in the edit-mode mesh using the index
            vert = bm.verts[vert_eval.index]
            
            # Transform the vertex coordinate to global coordinates
            vert_coord = obj.matrix_world @ vert.co
            
            # Calculate the distance of the vertex from the plane
            distance = (vert_coord - Vector(p1)).dot(line_vector)
            
            # Check if the vertex is within the desired distance from the plane
            if abs(distance) < 0.05:
                intersection_verts.append(vert_coord)
                intersection_indices.append(vert.index)

    if intersection_verts: 
        # Create a new BMesh for each daughter mesh
        bm1 = bmesh.new()
        bm2 = bmesh.new()
        
        # Loop through the faces in the original mesh and add them to the appropriate daughter mesh
        for face in mesh.polygons:
            # Check if any of the vertices in the face are intersection vertices
            has_intersection = False
            for vert_index in face.vertices:
                if vert_index in intersection_indices:
                    has_intersection = True
                    break
            
            # Add the face to the appropriate daughter mesh
            if has_intersection:
                bm1_face = bm1.faces.new([bm1.verts[vert] for vert in [v.index for v in face.verts]])
            else:
                bm2_face = bm2.faces.new([bm2.verts[vert] for vert in [v.index for v in face.verts]])
        
        # Finish the BMeshes
        bm1.normal_update()
        bm1.to_mesh(obj.data)
        bm1.free()
        bm2.normal_update()
        bm2.to_mesh(obj.data)
        bm2.free()
    
    else:
        print("No intersection vertices found.")

    return

# not used in division   
def get_division_vertices(obj): 

    print(f"Dividing: {obj.name}")
    
    # Define the two tuple coordinates that define the line
    p1 = get_centerofmass(obj)
    p2 = get_long_axis_global(obj)
    print(f'COM: {p1}, long axis: {p2}')
    
    # Get the vector representing the line
    line_vector = Vector((p2[0]-p1[0], p2[1]-p1[1], p2[2]-p1[2])).normalized()
    
    # Set the active object and get the evaluated mesh
    bpy.context.view_layer.objects.active = obj
    obj_eval = obj.evaluated_get(bpy.context.evaluated_depsgraph_get())
    mesh_eval = obj_eval.to_mesh()
    
    # List of intersection vertices and their indices
    intersection_verts = []
    intersection_indices = []
    
    # Get the edit-mode mesh and create a BMesh
    mesh = obj.data
    bm = bmesh.new()
    bm.from_mesh(mesh)

    # Ensure that the index table of the BMesh is up to date
    bm.verts.ensure_lookup_table()
    
    # Loop through the vertices in the evaluated mesh
    for vert_eval in mesh_eval.vertices:
        if vert_eval.index < len(mesh.vertices):
            # Get the vertex in the edit-mode mesh using the index
            vert = bm.verts[vert_eval.index]
            
            # Transform the vertex coordinate to global coordinates
            vert_coord = obj.matrix_world @ vert.co
            
            # Calculate the distance of the vertex from the plane
            distance = (vert_coord - Vector(p1)).dot(line_vector)
            
            # Check if the vertex is within the desired distance from the plane
            if abs(distance) < 0.05:
                intersection_verts.append(vert_coord)
                intersection_indices.append(vert.index)

    print(f"Intersection coordinates: {len(intersection_verts)} vertices, {intersection_verts}")

    # Free the BMesh and the evaluated mesh
    bm.free()
    #bpy.data.meshes.remove(mesh_eval)
    obj_eval.to_mesh_clear()
    
    return intersection_verts, intersection_indices, p1, line_vector

def add_vertices(obj):
    
    # Define the two tuple coordinates that define the line
    p1 = get_centerofmass(obj)
    p2 = get_long_axis_global(obj)
    print(f'COM: {p1}, long axis: {p2}')
    
    # Get the vector representing the line
    line_vector = Vector((p2[0]-p1[0], p2[1]-p1[1], p2[2]-p1[2])).normalized()
    
    # Set the active object and get the evaluated mesh
    bpy.context.view_layer.objects.active = obj
    obj_eval = obj.evaluated_get(bpy.context.evaluated_depsgraph_get())
    mesh_eval = obj_eval.to_mesh()
    
    # List of intersection vertices and their indices
    intersection_verts = []
    intersection_indices = []
    
    # Get the edit-mode mesh and create a BMesh
    mesh = obj.data
    bm = bmesh.new()
    bm.from_mesh(mesh)

    # Ensure that the index table of the BMesh is up to date
    bm.verts.ensure_lookup_table()
    
    # Loop through the vertices in the evaluated mesh
    for vert_eval in mesh_eval.vertices:
        if vert_eval.index < len(mesh.vertices):
            # Get the vertex in the edit-mode mesh using the index
            vert = bm.verts[vert_eval.index]
            
            # Transform the vertex coordinate to global coordinates
            vert_coord = obj.matrix_world @ vert.co
            
            # Calculate the distance of the vertex from the plane
            distance = (vert_coord - Vector(p1)).dot(line_vector)
            
            # Check if the vertex is within the desired distance from the plane
            if abs(distance) < 0.01:
                intersection_verts.append(vert_coord)
                intersection_indices.append(vert.index)

    print(f"Intersection coordinates: {len(intersection_verts)} vertices, {intersection_verts}")

    
    # Free the BMesh and the evaluated mesh
    bm.free()
    #bpy.data.meshes.remove(mesh_eval)
    obj_eval.to_mesh_clear()
    
    # Set the active object and get the evaluated mesh
    #bpy.context.view_layer.objects.active = obj
    #mesh = bpy.context.active_object.data

    # Switch to edit mode and select the intersection vertices
    bpy.ops.object.mode_set(mode='EDIT')
    bpy.ops.mesh.select_mode(type="VERT")

    first_vert = mesh.vertices[intersection_indices[0]]
    # Retrieve the linked edges for the vertex object
    linked_edges = [e for e in mesh.edges if intersection_indices[0] in e.vertices]
    print(f"Linked edges index: {[edge.index for edge in linked_edges]}")
    edges_target = []

    # Get the vector representing the direction of the edge
    for edge in linked_edges: 
        edge_vector = (mesh.vertices[edge.vertices[1]].co - mesh.vertices[edge.vertices[0]].co).normalized()
        # Get the vector representing the direction orthogonal to the division plane
        ortho_vector = line_vector.cross(edge_vector)
        # Get the vector representing the direction orthogonal to the division plane
        if abs(edge_vector.dot(ortho_vector)) < 0.01:
            edges_target.append(edge)
        else:
            print('No edge to further subdivide')
    print(f"Edges index being refined: {edges_target}")

    for edge in edges_target: 
        bpy.ops.mesh.loopcut_slide(MESH_OT_loopcut={"number_cuts":3, "smoothness":0, "falloff":'INVERSE_SQUARE', 
                                                    "object_index":0, "edge_index":edge.index, "mesh_select_mode_init":(True, False, False)}, 
                                TRANSFORM_OT_edge_slide={"value":0, "single_side":False, "use_even":False, "flipped":False, 
                                                            "use_clamp":True, "mirror":True, "snap":False, 
                                                            "snap_elements":{'INCREMENT'}, "use_snap_project":False, 
                                                            "snap_target":'CLOSEST', "use_snap_self":True, "use_snap_edit":True, 
                                                            "use_snap_nonedit":True, "use_snap_selectable_only":False, 
                                                            "use_snap_to_same_target":False, "snap_face_nearest_steps":1, 
                                                            "snap_point":(0, 0, 0), "snap_align":False, "snap_normal":(0, 0, 0), 
                                                            "correct_uv":True, "release_confirm":True, "use_accurate":False})

    bpy.ops.mesh.select_all(action='DESELECT')
    bpy.ops.object.mode_set(mode = 'OBJECT')

    # Set the active object and get the evaluated mesh
    bpy.context.view_layer.objects.active = obj
    obj_eval = obj.evaluated_get(bpy.context.evaluated_depsgraph_get())
    mesh_eval = obj_eval.to_mesh()
    
    # List of intersection vertices and their indices
    intersection_verts = []
    intersection_indices = []
    
    # Get the edit-mode mesh and create a BMesh
    mesh = obj.data
    bm = bmesh.new()
    bm.from_mesh(mesh)

    # Ensure that the index table of the BMesh is up to date
    bm.verts.ensure_lookup_table()
    
    # Loop through the vertices in the evaluated mesh
    for vert_eval in mesh_eval.vertices:
        if vert_eval.index < len(mesh.vertices):
            # Get the vertex in the edit-mode mesh using the index
            vert = bm.verts[vert_eval.index]
            
            # Transform the vertex coordinate to global coordinates
            vert_coord = obj.matrix_world @ vert.co
            
            # Calculate the distance of the vertex from the plane
            distance = (vert_coord - Vector(p1)).dot(line_vector)
            
            # Check if the vertex is within the desired distance from the plane
            if abs(distance) < 0.01:
                intersection_verts.append(vert_coord)
                intersection_indices.append(vert.index)
    
    # Free the BMesh and the evaluated mesh
    bm.free()
    #bpy.data.meshes.remove(mesh_eval)
    obj_eval.to_mesh_clear()

    # Sort the indices to ensure that the vertices are selected in order
    intersection_indices.sort()

    return intersection_indices, line_vector


def constrict(obj, indices): 

    # Define the two tuple coordinates that define the line
    p1 = get_centerofmass(obj)
    p2 = get_long_axis_global(obj)
    print(f'COM: {p1}, long axis: {p2}')
    
    # Get the vector representing the line
    line_vector = Vector((p2[0]-p1[0], p2[1]-p1[1], p2[2]-p1[2])).normalized()
    
    # Set the active object and get the evaluated mesh
    bpy.context.view_layer.objects.active = obj
    obj_eval = obj.evaluated_get(bpy.context.evaluated_depsgraph_get())
    #mesh_eval = obj_eval.to_mesh()
    
    # List of intersection vertices and their indices
    #intersection_verts = []
    #intersection_indices = []
    
    # Get the edit-mode mesh and create a BMesh
    mesh = obj.data
    #bm = bmesh.new()
    #bm.from_mesh(mesh)

    # Ensure that the index table of the BMesh is up to date
    #bm.verts.ensure_lookup_table()
    
    '''# Loop through the vertices in the evaluated mesh
    for vert_eval in mesh_eval.vertices:
        if vert_eval.index < len(mesh.vertices):
            # Get the vertex in the edit-mode mesh using the index
            vert = bm.verts[vert_eval.index]
            
            # Transform the vertex coordinate to global coordinates
            vert_coord = obj.matrix_world @ vert.co
            
            # Calculate the distance of the vertex from the plane
            distance = (vert_coord - Vector(p1)).dot(line_vector)
            
            # Check if the vertex is within the desired distance from the plane
            if abs(distance) < 0.03:
                intersection_verts.append(vert_coord)
                intersection_indices.append(vert.index)

    print(f"Intersection coordinates: {len(intersection_verts)} vertices, {intersection_verts}")

    
    # Free the BMesh and the evaluated mesh
    bm.free()
    #bpy.data.meshes.remove(mesh_eval)
    obj_eval.to_mesh_clear()'''
    
    # Set the active object and get the evaluated mesh
    #bpy.context.view_layer.objects.active = obj
    #mesh = bpy.context.active_object.data

    # Switch to edit mode and select the intersection vertices
    #bpy.ops.object.mode_set(mode='EDIT')
    #bpy.ops.mesh.select_mode(type="VERT")

    '''first_vert = mesh.vertices[intersection_indices[0]]
    # Retrieve the linked edges for the vertex object
    linked_edges = [e for e in mesh.edges if intersection_indices[0] in e.vertices]
    print([edge.index for edge in linked_edges])
    edges_target = []

    # Get the vector representing the direction of the edge
    for edge in linked_edges: 
        edge_vector = (mesh.vertices[edge.vertices[1]].co - mesh.vertices[edge.vertices[0]].co).normalized()
        # Get the vector representing the direction orthogonal to the division plane
        ortho_vector = line_vector.cross(edge_vector)
        # Get the vector representing the direction orthogonal to the division plane
        if abs(edge_vector.dot(ortho_vector)) < 0.1:
            edges_target.append(edge)
        else:
            print('No edge to further subdivide')

    for edge in edges_target: 
        bpy.ops.mesh.loopcut_slide(MESH_OT_loopcut={"number_cuts":1, "smoothness":0, "falloff":'INVERSE_SQUARE', 
                                                    "object_index":0, "edge_index":edge.index, "mesh_select_mode_init":(True, False, False)}, 
                                TRANSFORM_OT_edge_slide={"value":0, "single_side":False, "use_even":False, "flipped":False, 
                                                            "use_clamp":True, "mirror":True, "snap":False, 
                                                            "snap_elements":{'INCREMENT'}, "use_snap_project":False, 
                                                            "snap_target":'CLOSEST', "use_snap_self":True, "use_snap_edit":True, 
                                                            "use_snap_nonedit":True, "use_snap_selectable_only":False, 
                                                            "use_snap_to_same_target":False, "snap_face_nearest_steps":1, 
                                                            "snap_point":(0, 0, 0), "snap_align":False, "snap_normal":(0, 0, 0), 
                                                            "correct_uv":True, "release_confirm":True, "use_accurate":False})'''

    #bpy.ops.mesh.select_all(action='DESELECT')
    #bpy.ops.object.mode_set(mode = 'OBJECT')

    '''# Set the active object and get the evaluated mesh
    bpy.context.view_layer.objects.active = obj
    obj_eval = obj.evaluated_get(bpy.context.evaluated_depsgraph_get())
    mesh_eval = obj_eval.to_mesh()
    
    # List of intersection vertices and their indices
    intersection_verts = []
    intersection_indices = []
    
    # Get the edit-mode mesh and create a BMesh
    mesh = obj.data
    bm = bmesh.new()
    bm.from_mesh(mesh)

    # Ensure that the index table of the BMesh is up to date
    bm.verts.ensure_lookup_table()
    
    # Loop through the vertices in the evaluated mesh
    for vert_eval in mesh_eval.vertices:
        if vert_eval.index < len(mesh.vertices):
            # Get the vertex in the edit-mode mesh using the index
            vert = bm.verts[vert_eval.index]
            
            # Transform the vertex coordinate to global coordinates
            vert_coord = obj.matrix_world @ vert.co
            
            # Calculate the distance of the vertex from the plane
            distance = (vert_coord - Vector(p1)).dot(line_vector)
            
            # Check if the vertex is within the desired distance from the plane
            if abs(distance) < 0.05:
                intersection_verts.append(vert_coord)
                intersection_indices.append(vert.index)
    
    # Free the BMesh and the evaluated mesh
    bm.free()
    #bpy.data.meshes.remove(mesh_eval)
    obj_eval.to_mesh_clear()'''

    # Sort the indices to ensure that the vertices are selected in order
    #intersection_indices.sort()
    for index in indices:
        mesh.vertices[index].select = True

    bpy.ops.object.mode_set(mode = 'EDIT') 

    '''bpy.ops.transform.shrink_fatten(value=-rate, use_even_offset=False, 
                                    mirror=True, use_proportional_edit=False, 
                                    proportional_edit_falloff='SMOOTH', proportional_size=1, 
                                    use_proportional_connected=False, use_proportional_projected=False, 
                                    release_confirm=True)'''
    
    bpy.ops.transform.resize(value=(0.1, 0.1, 0.1), 
                             orient_type='GLOBAL', 
                             orient_matrix=((1, 0, 0), (0, 1, 0), (0, 0, 1)), 
                             orient_matrix_type='GLOBAL', mirror=True, 
                             use_proportional_edit=False, 
                             proportional_edit_falloff='SHARP', 
                             proportional_size=1, use_proportional_connected=False, 
                             use_proportional_projected=False)

    # Update the view
    bpy.ops.mesh.reveal()
    bpy.ops.object.mode_set(mode='OBJECT')
    #bpy.ops.object.mode_set(mode='EDIT') 
    #bpy.ops.object.mode_set(mode='OBJECT')
    bpy.context.view_layer.update()


def get_division_angles(cell, alpha): 

    # Get the active object
    cell = bpy.context.active_object

    # Define the two tuple coordinates that define the line
    p1 = get_centerofmass(cell)
    p2 = get_long_axis_global(cell)

    '''# Calculate the direction vectors of the global axes
    x_dir = (Vector((1, 0, 0)) @ cell.matrix_world).normalized()
    y_dir = (Vector((0, 1, 0)) @ cell.matrix_world).normalized()
    z_dir = (Vector((0, 0, 1)) @ cell.matrix_world).normalized()'''

    # Get the vector representing the line
    line_vector = Vector((p2[0]-p1[0], p2[1]-p1[1], p2[2]-p1[2])).normalized()

    '''# Calculate the angles between the line and each axis
    x_angle = math.acos(line_vector.dot(x_dir))
    y_angle = math.acos(line_vector.dot(y_dir))
    z_angle = math.acos(line_vector.dot(z_dir))'''

    '''# Print the results
    print("COM:", p1)
    print("Long axis local:", p2)
    print("X angle:", math.degrees(x_angle))
    print("Y angle:", math.degrees(y_angle))
    print("Z angle:", math.degrees(z_angle))'''

        
    # Calculate a vector perpendicular to the line direction
    perp_dir = Vector((-line_vector.y, line_vector.x, 0)).normalized()

    # Calculate a second perpendicular vector
    if abs(line_vector.z) < 0.999:
        up_dir = line_vector.cross(Vector((0, 0, 1)))
    else:
        up_dir = line_vector.cross(Vector((0, 1, 0)))
    up_dir.normalize()

    # Calculate a third perpendicular vector
    side_dir = line_vector.cross(up_dir)
    side_dir.normalize()
    # Calculate the quaternion that rotates the plane to align with the line direction
    rotation_matrix = Matrix((side_dir, up_dir, line_vector)).transposed()
    quat = rotation_matrix.to_quaternion()
    # Create the plane primitive
    plane = bpy.ops.mesh.primitive_plane_add(size=2, enter_editmode=False, location=p1)
    # Get a reference to the created plane object
    plane_obj = bpy.context.active_object
    # Set the plane's rotation
    plane_obj.rotation_mode = 'QUATERNION'
    plane_obj.rotation_quaternion = quat

    # Set the active object and get the evaluated mesh
    bpy.context.view_layer.objects.active = cell
    cell_eval = cell.evaluated_get(bpy.context.evaluated_depsgraph_get())
    mesh_eval = cell_eval.to_mesh()

    # List of intersection vertices
    intersection_verts = []

    for vert in mesh_eval.vertices:
        if vert.index < len(cell.data.vertices):
            # Transform the vertex coordinate to global coordinates
            vert_coord = cell.matrix_world @ vert.co
            # Calculate the distance of the vertex from the plane
            distance = (vert_coord - Vector(p1)).dot(line_vector)
            # Check if the vertex is within the desired distance from the plane
            if abs(distance) < 0.05:
                intersection_verts.append(vert_coord)
                # Move the vertex towards the mesh center of mass
                vert_coord = (1 - alpha) * vert_coord + alpha * Vector(p1)
                # Transform the vertex coordinate back to local coordinates
                local_vert_coord = cell.matrix_world.inverted() @ vert_coord
                # Update the vertex coordinate in the mesh data
                cell.data.vertices[vert.index].co = local_vert_coord
    
    '''# Set the active object and get the evaluated mesh
    bpy.context.view_layer.objects.active = cell
    cell_eval = cell.evaluated_get(bpy.context.evaluated_depsgraph_get())
    mesh_eval = cell_eval.to_mesh()

    # List of intersection vertices
    intersection_verts = []

    alpha = 0.99
    frames = 10  # Number of frames over which to smoothen the movement

    for vert in mesh_eval.vertices:
        if vert.index < len(cell.data.vertices):
            # Transform the vertex coordinate to global coordinates
            vert_coord = cell.matrix_world @ vert.co
            # Calculate the distance of the vertex from the plane
            distance = (vert_coord - Vector(p1)).dot(line_vector)
            # Check if the vertex is within the desired distance from the plane
            if abs(distance) < 0.05:
                intersection_verts.append(vert_coord)
                # Calculate the step size for each frame
                step_size = (Vector(p1) - vert_coord) / frames
                # Move the vertex towards the center of mass over the specified frames
                for i in range(frames):
                    vert_coord += step_size
                    # Transform the vertex coordinate back to local coordinates
                    local_vert_coord = cell.matrix_world.inverted() @ vert_coord
                    # Update the vertex coordinate in the mesh data
                    cell.data.vertices[vert.index].co = local_vert_coord'''

    print(f"Intersection coordinates: {len(intersection_verts)} vertices, {intersection_verts}")

    '''cell_mesh = cell.data

    # Create two lists to store the vertices for the two new meshes
    mesh1_verts = []
    mesh2_verts = []

    # Iterate over the vertices in the original mesh and add them to the appropriate list
    for vert in cell_mesh.vertices:
        if vert.co in intersection_verts:
            # If the vertex is an intersection vertex, add it to both lists
            mesh1_verts.append(vert.co)
            mesh2_verts.append(vert.co)
        elif vert.co[2] > p1[2]:
            # If the vertex is above the line, add it to mesh1_verts
            mesh1_verts.append(vert.co)
        else:
            # Otherwise, add it to mesh2_verts
            mesh2_verts.append(vert.co)

    # Create two new mesh objects
    mesh1 = bpy.data.meshes.new("Mesh1")
    mesh2 = bpy.data.meshes.new("Mesh2")

    # Create two new object objects, one for each mesh
    obj1 = bpy.data.objects.new("Object1", mesh1)
    obj2 = bpy.data.objects.new("Object2", mesh2)

    # Link the meshes to their respective objects and add the objects to the scene
    obj1.data = mesh1
    obj2.data = mesh2
    bpy.context.scene.collection.objects.link(obj1)
    bpy.context.scene.collection.objects.link(obj2)

    d1_com = get_centerofmass(obj1)
    d2_com = get_centerofmass(obj2)

    bpy.data.objects.remove(obj1, do_unlink=True)
    bpy.data.objects.remove(obj2, do_unlink=True)

    # Calculate the center of mass for each new mesh
    #d1_com = sum(mesh1_verts, Vector()) / len(mesh1_verts)
    #d2_com = sum(mesh2_verts, Vector()) / len(mesh2_verts)

    make_cell(name=f"{cell.name}_d1", loc=d1_com, collection=cell.users_collection[0].name)
    make_force(force_name=f"force_{cell.name}_d1", cell_name=f"{cell.name}_d1", strength=-1000, falloff=1, collection="A_Forces")
    make_cell(name=f"{cell.name}_d2", loc=d2_com, collection=cell.users_collection[0].name)
    make_force(force_name=f"force_{cell.name}_d2", cell_name=f"{cell.name}_d2", strength=-1000, falloff=1, collection="A_Forces")

    for force in Force.force_list: 
        if force.associated_cell == cell.name: 
            bpy.data.objects.remove(bpy.data.objects[force.name], do_unlink=True)

    # Delete the original object
    bpy.data.objects.remove(cell, do_unlink=True)'''


    # Create new vertices from intersection coordinates
    mesh = bpy.data.meshes.new('Intersection')
    obj = bpy.data.objects.new('Intersection', mesh)
    bpy.context.scene.collection.objects.link(obj)

    # Set the mesh data
    mesh.from_pydata(intersection_verts, [], [])
    mesh.update()

    # Create an empty object at p1
    empty1 = bpy.ops.object.empty_add(type='PLAIN_AXES', location=p1)
    # Create an empty object at p2
    empty2 = bpy.ops.object.empty_add(type='PLAIN_AXES', location=p2)
    # Create a new curve object and add a new spline to it
    curve_data = bpy.data.curves.new(name='MyCurve', type='CURVE')
    curve_data.dimensions = '3D'
    curve_data.resolution_u = 2
    curve_spline = curve_data.splines.new(type='POLY')
    curve_spline.points.add(2)
    # Set the points of the spline to the line points
    curve_spline.points[0].co = Vector(p1).to_4d()
    curve_spline.points[1].co = Vector(p2).to_4d()
    # Set the line thickness
    curve_data.bevel_depth = 0.03
    # Create a new object with the curve data
    curve_object = bpy.data.objects.new(name='MyCurveObject', object_data=curve_data)
    # Add the object to the scene
    bpy.context.scene.collection.objects.link(curve_object)  

    # separate mesh in two along the intersection vertices



class handler_class:
    # TODO document this class
    """
    A class for creating different types of handlers that trigger
    actions on ``Goo`` cells when certain criteria are met
    """

    # The initialization function specifies available cell types and associated
    # parameters like division rate, growth rate, and adhesion forces
    def __init__(self):

        self.cell_types = ['sphere', 'type1', 'type2']
        self.division_rates = {}
        self.growth_rates = {}
        self.adhesion_forces = {} 

        # Set parameter values for each cell type
        for type in self.cell_types:
            self.division_rates[type] = 0
            self.growth_rates[type] = 0
            self.adhesion_forces[type] = {}
            for i in self.cell_types:
                self.adhesion_forces[type][i] = 0

        # Set active (dividing) cell types
        self.active_cell_types = []

        # for adhesion handler
        self.forces = []

        # for motion handler
        self.random_motion_speed = 0

        # for data handler 
            # for cell deformability 
        self.all_vertices = [[]]
        self.COMs = {}
            # for total distance between cells - simulation stability
        self.frames = []
        self.distances_tot = []
        self.data_file_path = ''
        self.time = None
        self.times = [0]
        self.absolute_time = [0]
        self.frame_interval = [None, None]
        self.strength = None
        self.falloff = None
        self.master_dict = None
        self.data_dict = {'Frames': [], 'Distances': [], 'Times': [], 'Deformability': {}, 'Contact area': [],
                          'Axis direction': [], 'Axis length': [], 'Tension': [], 'Adhesion': [], 'Volume': {}}
            # for computational cost
        self.cell_number = 0
            # for deformability
        self.displacement = defaultdict(list)
        self.previous_vertices = defaultdict(list)
        self.current_vertices = defaultdict(list)
        self.previous_com = defaultdict(list)
        self.sphere_centered = defaultdict(list)
        self.deformability = defaultdict(list)

            # for phase diagrams
        self.stable_measure = []
        self.tension = []
        self.adhesion = []

            # for long axis
        self.vec_axis = defaultdict(list)
        self.len_axis = defaultdict(list)

            # for contact area 
        self.contact_area = []

            # for division
        self.division_rate = 0.0
        self.division_indices = defaultdict(list)
        self.cell_under_div = None
        self.daugthers = []

            # for growth 
        self.volumes = defaultdict(list)

        return
    
    def launch_simulation(self, 
                          filepath, 
                          division_rate = 100, 
                          start = 1, 
                          end = 250, 
                          adhesion = True, 
                          growth = False, 
                          division = False, 
                          data = False, 
                          motility = False,
                          remeshing = False): 

        self.frame_interval = [start, end]
        bpy.context.scene.frame_set(start)
        bpy.context.scene.frame_start = start
        bpy.context.scene.frame_end = end

        self.data_file_path = filepath
        self.division_rate = division_rate

        # Set the end frame for all cloth simulation caches in the scene
        # To keep simulations running after 250 frames
        if bpy.context.scene.frame_current == start: 
            for collection in bpy.data.collections:
                # Exclude the objects in the force collections
                if collection['type'] == 'cell':
                    # Loop through the objects existed in the collection 
                    for obj in collection.objects:     
                        obj.modifiers["Cloth"].point_cache.frame_start = start   
                        obj.modifiers["Cloth"].point_cache.frame_end = end   

        bpy.app.handlers.frame_change_pre.append(self.timing_init_handler)
        bpy.app.handlers.frame_change_post.clear()

        if adhesion: 
            bpy.app.handlers.frame_change_post.append(self.adhesion_handler)
        if data: 
            bpy.app.handlers.frame_change_post.append(self.data_handler)
        if growth: 
            bpy.app.handlers.frame_change_post.append(self.growth_handler)
        if division: 
            bpy.app.handlers.frame_change_post.append(self.division_handler)
        if motility: 
            bpy.app.handlers.frame_change_post.append(self.motion_handler)
        if remeshing: 
            bpy.app.handlers.frame_change_post.append(self.remeshing_handler)
            #bpy.app.handlers.frame_change_post.append(self.select_dividing_cell)

        bpy.app.handlers.frame_change_post.append(self.timing_elapsed_handler)
        bpy.app.handlers.frame_change_post.append(self.stop_animation)

        bpy.ops.screen.animation_play()

        return 


    # Member function to set division rate for a cell type
    def set_division_rate(self, cell_type, rate):
        # assume 60 frames per second
        # rate is in divisions per second
        """
        Sets division rate in the handler class that div_handler() can reference later
        :param cell_type: Name of cell type to apply this division rate to.
        Must be one of the active cell types. (String)
        :param rate: number of frames between each division (int)
        :return: None
        """
        self.division_rates[cell_type] = rate
        return

    # Member function to set growth rate for a cell type
    def set_growth_rate(self, cell_type, rate):
        """
        Sets rate rate in the handler class that growth_handler() can reference later
        :param cell_type: Name of cell type to apply this division rate to.
        Must be one of the active cell types. (String)
        :param rate: amount to change cell.modifiers["Cloth"].
        settings.shrink_min each frame.
        Should be between 0 and 1. (float)
        :return: None
        """
        if(rate > 0 and rate < 1):
            self.growth_rates[cell_type] = rate
        return


    # Member function to set adhesion forces between cell types 
    # currently not used
    def set_adhesion(self, type1, type2, force):
        """
        Sets a value adhesion_forces in the handler class that
        apply_forces() can reference later
        :param type1: Name of cell type that the force is attatched to.
        Must be one of the active cell types. (String)
        :param type1: Name of cell type that the force affects.
        Must be one of the active cell types. (String)
        :param force: the strenfgth of the force (int)
        :return: None
        """
        self.adhesion_forces[type1][type2] = force
        return

    # currently not used
    def apply_forces(self):
        """
        Add force fields to force collections and make them affect corresponding cell
        types
        :return: None
        """
        master_collection = bpy.context.view_layer.active_layer_collection
        for cell_type in self.active_cell_types:
            num_cells = len(bpy.data.collections[cell_type].objects)
            for i in range(num_cells):
                cell_name = bpy.data.collections[cell_type].objects[i].name
                cell = bpy.data.objects[cell_name]
                cell.modifiers["Cloth"].settings.effector_weights.collection = \
                    bpy.data.collections[cell_type+"_forces"]
                for affected_type in self.cell_types:
                    if self.adhesion_forces[cell_type][affected_type] != 0:
                        vl = bpy.context.view_layer
                        affected = vl.layer_collection.children[affected_type+"_forces"]
                        bpy.context.view_layer.active_layer_collection = affected
                        f = Force(cell_name+"_to_"+affected_type,
                                  cell_name,
                                  self.adhesion_forces[cell_type][affected_type])
                        make_force(f)
                        vl.active_layer_collection = master_collection
                        self.forces.append(f)

    '''def select_dividing_cell(self, scene, depsgraph): 

        for collection in bpy.data.collections: 
            # Exclude the objects in the force collections
            if collection['type'] == 'cell':
    
                # Loop through the objects existed in the collection 
                print(f"Collection under division: {collection.name_full}")
                cells = bpy.data.collections.get(collection.name_full).all_objects
                #cells.append(None)
                print(f"Cells under division: {[obj.name for obj in cells]}")

                # randomly choose a cell to divide
                self.cell_under_div = random.choice(cells)'''

    def remeshing_handler(self, scene, depsgraph): 
        remesh_frames = div_frames = range(self.frame_interval[0], self.frame_interval[1], 1)[1:]
        if scene.frame_current in remesh_frames: 
            for collection in bpy.data.collections: 
                # Exclude the objects in the force collections
                if collection['type'] == 'cell':
                    cells = bpy.data.collections.get(collection.name_full).all_objects
                    for cell in cells: 
                        cell.select_set(True)
                    for cell in bpy.context.selected_objects:
                        mod = cell.modifiers.new(name=f"Remesh_tmp_{cell.name}", type='REMESH')
                        #cell.modifiers[f"Remesh_tmp_{cell.name}"].name = f"Remesh_tmp_{cell.name}"
                        remesh_mod = cell.modifiers.get(f"Remesh_tmp_{cell.name}")
                        remesh_mod.mode = 'SMOOTH'
                        remesh_mod.octree_depth = 3
                        remesh_mod.scale = 0.8
                        remesh_mod.use_remove_disconnected = True
                        remesh_mod.use_smooth_shade = False
                        remesh_mod.show_in_editmode = True
                        remesh_mod.show_in_editmode = True
                        #bpy.ops.object.modifier_move_to_index(modifier=f"Remesh_tmp_{cell.name}", index=-1)

                        bpy.context.view_layer.objects.active = bpy.data.objects[cell.name]                 
                        bpy.ops.object.modifier_apply(modifier=f"Remesh_tmp_{cell.name}")
                        # deselect all vertices in edit mode
                        bpy.ops.object.mode_set(mode = 'EDIT')  
                        bpy.ops.mesh.select_mode(type="VERT")
                        bpy.ops.mesh.reveal()
                        bpy.ops.object.mode_set(mode = 'OBJECT')

    def division_handler(self, scene, despgraph): 

        rates = np.arange(0, 1, 0.05, dtype=np.float)
        div_frames = range(self.frame_interval[0], self.frame_interval[1], self.division_rate)[1:]
        #sphere_frames = [num for start in div_frames for num in range(start+5, start+len(rates))]
        div_frames_physics = range(self.frame_interval[0] + 3, self.frame_interval[1], self.division_rate)[1:]
        div_frames_sphere = range(self.frame_interval[0] + 5, self.frame_interval[1], self.division_rate)[1:]
            
        if scene.frame_current in div_frames: 
            self.daugthers.clear()
            self.strength = None
            self.force_collection = None
            self.falloff = None

            for collection in bpy.data.collections: 
                # Exclude the objects in the force collections
                if collection['type'] == 'cell':
                    # Loop through the objects existed in the collection 
                    print(f"Collection under division: {collection.name_full}")
                    cells = bpy.data.collections.get(collection.name_full).all_objects
                    #cells.append(None)
                    print(f"Cells under division: {[obj.name for obj in cells]}")

                    # randomly choose a cell to divide
                    self.cell_under_div = random.choice(cells)

            if self.cell_under_div is not None: 
                #for obj in cells:   
                cell_name = self.cell_under_div.name
                print(f"-- Starting division of {cell_name} at frame {scene.frame_current}")
                d1, d2, tmp_strength, tmp_collection, tmp_falloff, mother_modifiers = divide_boolean(self.cell_under_div) 
                print(f"{tmp_strength}; {tmp_collection}; {tmp_falloff}")

                self.strength = tmp_strength
                self.force_collection = tmp_collection
                self.falloff = tmp_falloff
                self.modifiers = mother_modifiers
                print([mod for mod in mother_modifiers])

                self.daugthers.append(d1)     
                self.daugthers.append(d2)      

                #bpy.context.scene.frame_set(1)

                print(f"-- Finishing division of {cell_name} at frame {scene.frame_current}")

            else: 
                print('No cells under division')

        if scene.frame_current in div_frames_physics: 

            apply_physics(self.daugthers[0], self.modifiers)
            apply_physics(self.daugthers[1], self.modifiers)

            self.daugthers[0].modifiers["Cloth"].point_cache.frame_start = self.frame_interval[0]   
            self.daugthers[0].modifiers["Cloth"].point_cache.frame_end = self.frame_interval[1]  
            self.daugthers[1].modifiers["Cloth"].point_cache.frame_start = self.frame_interval[0]   
            self.daugthers[1].modifiers["Cloth"].point_cache.frame_end = self.frame_interval[1]  

            apply_daugther_force(self.daugthers[0], self.strength, self.force_collection, self.falloff)
            apply_daugther_force(self.daugthers[1], self.strength, self.force_collection, self.falloff)

        if scene.frame_current in div_frames_sphere: 
            
            bpy.context.view_layer.objects.active = self.daugthers[0]
            to_sphere(self.daugthers[0], 1)

            bpy.context.view_layer.objects.active = self.daugthers[1]
            to_sphere(self.daugthers[1], 1)

            #remesh(self.daugthers[0])
            #remesh(self.daugthers[1])

        # CODE FOR TO SPHERE IMPLEMENTATION
        '''div_frames_sphere = range(self.frame_interval[0] + 2, self.frame_interval[1], self.division_rate)[1:]
        frames = range(div_frames[0], div_frames[0] + len(rates), 1)

        if scene.frame_current in sphere_frames: 

            bpy.context.view_layer.objects.active = self.daugthers[0]
            to_sphere(self.daugthers[0], rates[sphere_frames.index(scene.frame_current)])
            #bpy.context.view_layer.objects.active = None

            bpy.context.view_layer.objects.active = self.daugthers[1]
            to_sphere(self.daugthers[1], rates[sphere_frames.index(scene.frame_current)])'''

    def get_division_vertices(self, scene, depsgraph): 

        cell = bpy.data.objects['cell_A1']

        if scene.frame_current == 100:
            print(f"Long axis: np {get_long_axis_np(cell)}; global {get_long_axis_global(cell)}")
            get_division_angles(cell, 0.9)

        '''if scene.frame_current == 102:
            print(f"Long axis: np {get_long_axis_np(cell)}; global {get_long_axis_global(cell)}")
            get_division_angles(cell, 0.6)

        if scene.frame_current == 104:
            print(f"Long axis: np {get_long_axis_np(cell)}; global {get_long_axis_global(cell)}")
            get_division_angles(cell, 0.8)'''

        '''obj = bpy.data.objects['cell_A1']

        # Define the long axis as a vector
        long_axis = mathutils.Vector((0, 0, 2)) # Change this vector to match your desired long axis

        # Define the center of mass as a point in world coordinates
        center_of_mass = mathutils.Vector(get_centerofmass(obj)) # Change this vector to match your desired center of mass

        # Convert the center of mass to mesh-relative coordinates
        mat = obj.matrix_world.inverted()
        center_of_mass_rel = mat @ center_of_mass

        # Create a new plane to represent the division plane
        normal = long_axis.cross(mathutils.Vector((0, 0, 2))) # Assume up direction is +Z
        normal.normalize()
        point = center_of_mass_rel
        division_plane = (point, normal)

        # Add new vertices at the intersection of the division plane and the mesh
        bm = bmesh.new()
        bm.from_mesh(obj.data)

        for edge in bm.edges:
            v1, v2 = edge.verts
            p1 = v1.co.copy()
            p2 = v2.co.copy()

            if (p1 - point).dot(normal) * (p2 - point).dot(normal) <= 0:
                # If the edge intersects the division plane
                new_vert = bm.verts.new(tuple(mathutils.geometry.intersect_line_plane(p1, p2, point, normal)))

        bm.to_mesh(obj.data)
        bm.free()'''
                                                                                  

    # Member function to handle cell growth
    def growth_handler(self, scene, depsgraph):
        for collection in bpy.data.collections: 
                # Exclude the objects in the force collections
                if collection['type'] == 'cell':
                    # Loop through the objects existed in the collection 
                    cells = bpy.data.collections.get(collection.name_full).all_objects
                    for cell in cells: 
                        volume = calculate_volume(cell)
                        target_volume = ((4/3)*np.pi*(1)**3)*1
                        self.volumes[f"{cell.name}"].append(volume)
                        # growth
                        if volume < (target_volume - target_volume * 0.2): 
                            print(f"Current volume: {volume} is lower than target {target_volume} - 20%")
                            cell.modifiers["Cloth"].settings.shrink_min -= 0.01
                        elif volume < (target_volume - target_volume * 0.05): 
                            print(f"Current volume: {volume} is lower than target {target_volume} - 5%")
                            cell.modifiers["Cloth"].settings.shrink_min -= 0.001
                        # shrink
                        elif volume > (target_volume + target_volume * 0.2): 
                            print(f"Current volume: {volume} is lower than target {target_volume} - 20%")
                            cell.modifiers["Cloth"].settings.shrink_min -= 0.01
                        elif volume > (target_volume + target_volume * 0.05): 
                            print(f"Current volume: {volume} is higher than target {target_volume} - 5%")
                            cell.modifiers["Cloth"].settings.shrink_min += 0.001
                        else: 
                            print(f"Current volume: {volume} is within target {target_volume}")



    def set_scale(self, scale, cell_type):
        """
        Change the size of all cells of a certain type
        :param scale: value to set cell.modifiers["Cloth"].settings.shrink_min to.
        :param cell_type: Name of cell type to scale. (String)
        :return: None
        """
        num_cells = len(bpy.data.collections[cell_type].objects)
        for i in range(num_cells):
            cell_name = bpy.data.collections[cell_type].objects[i].name
            cell = bpy.data.objects[cell_name]
            cell.modifiers["Cloth"].settings.shrink_min = scale

    def get_snapshot(self, scene, depsgraph):
        # Get the current frame
        frame = bpy.context.scene.frame_current

        # Check if the current frame is 300
        if frame in [1, 100, 200, 300, 400, 500]:
            # Set the output path and filename
            output_path = f"{self.data_file_path}_frame.png"

            if bpy.data.objects.get("Camera"): 
                # Set the camera to be the active camera
                camera = bpy.data.objects["Camera"]
                bpy.context.scene.camera = camera

                # Render the frame as a still image
                bpy.ops.render.render(write_still=True, filepath=output_path)
        
    def adhesion_handler(self, scene, depsgraph):
        force_list = Force.force_list
        print([force.name for force in force_list])

        for force in force_list:
            assoc_cell = force.associated_cell
            bpy.context.view_layer.objects.active = bpy.data.objects[assoc_cell]
            # retrieve center of mass
            COM = get_centerofmass(bpy.data.objects[assoc_cell])
            # update the force location to its corresponding cell's center of mass
            bpy.data.objects[force.name].location = COM
            # allow for distinct cell types
            force_collection = bpy.data.objects[force.name].users_collection[0].name
            # cells will only adhere with other cells that are in the same collection
            bpy.data.objects[assoc_cell].modifiers["Cloth"].settings.effector_weights.collection = bpy.data.collections[force_collection]

    def set_random_motion_speed(self, motion_speed: float):
        self.random_motion_speed = motion_speed


    def data_handler(self, scene, depsgraph): 
        # initialization
        com_list = []
        distances = set()
        total_dist = 0
        current_frame = bpy.data.scenes[0].frame_current
        vec_axis = {}
        len_axis = {}

        print(f'Frame number: {current_frame}')
        print(self.data_file_path)
        self.frames.append(scene.frame_current)

        '''ratio1, ratio2 = get_contact_area()
        print(f"Contact area: {ratio1}, {ratio2}")

        # get area with KD trees
        #areas, totals, ratios = mesh_contact_area_KD(0.03)
        #print(f"Contact area: {ratios[0]}, {ratios[1]}")

        # contact area 
        #contact_area1, surface_area1, ratio1 = compute_contact_area()
        #print(f"Contact ratios A1, A2: {contact_area1}, {surface_area1}, {ratio1}")
        #ratio = get_contact_area()
        self.contact_area.append(ratio1)'''

        '''# loop over each collection, then over each collection of cells, then over each cell
        for collection in bpy.data.collections:
            if collection['type'] == 'cells':

                for idx, cell in enumerate(collection.objects):
                    print(f"--- {cell.name}")

                    # append center of mass
                    COM = get_centerofmass(cell)
                    com_list.append(COM)

                    # get current set of vertices
                    bpy.context.view_layer.objects.active = cell
                    dg = bpy.context.evaluated_depsgraph_get()
                    cell_eval = cell.evaluated_get(dg)
                    vertices = cell_eval.data.vertices
                    current_vert = np.asarray([(cell_eval.matrix_world @ v.co) for v in vertices])

            x = vert_coords[:, 0]
            y = vert_coords[:, 1]
            z = vert_coords[:, 2]
            COM = (np.mean(x), np.mean(y), np.mean(z))
            bpy.data.objects[force.name].location = COM'''
        
        <|MERGE_RESOLUTION|>--- conflicted
+++ resolved
@@ -1124,17 +1124,22 @@
 
     # Collision
     bpy.ops.object.modifier_add(type='COLLISION')
-<<<<<<< HEAD
     bpy.context.object.modifiers['Collision'].settings.use_culling = True
     bpy.context.object.modifiers['Collision'].settings.damping = 1
     bpy.context.object.modifiers['Collision'].settings.thickness_outer = 0.02
     bpy.context.object.modifiers['Collision'].settings.thickness_inner = 0.2
     bpy.context.object.modifiers['Collision'].settings.cloth_friction = 80
 
-    '''bpy.ops.object.constraint_add(type='MAINTAIN_VOLUME')
-    bpy.context.object.constraints["Maintain Volume"].volume = 1
-    bpy.context.object.constraints["Maintain Volume"].owner_space = 'WORLD'
-    bpy.context.object.constraints["Maintain Volume"].free_axis = 'SAMEVOL_Z'''
+    '''    
+    if force == None: 
+        # FIXME: add forces to daughter cells!!
+        bpy.ops.object.forcefield_toggle()
+        bpy.context.object.field.type = 'FORCE'
+        bpy.context.object.field.strength = -20
+        bpy.context.object.field.shape = 'POINT'
+    elif type(force) == Force(): 
+        # link force to cell 
+    '''
 
     if remeshing == True: 
         '''bpy.ops.object.modifier_add(type='REMESH')
@@ -1165,34 +1170,6 @@
     bpy.context.view_layer.objects.active = bpy.data.objects[cell.data['name']]
     mat = add_material(material[0], float(material[1]), float(material[2]), float(material[3]))
     bpy.context.active_object.data.materials.append(mat)
-=======
-    bpy.context.object.collision.use_culling = True
-    bpy.context.object.collision.damping = 0.579821
-    bpy.context.object.collision.thickness_outer = 0.02
-    bpy.context.object.collision.thickness_inner = 0.2
-    bpy.context.object.collision.cloth_friction = 5
-
-    '''    
-    if force == None: 
-        # FIXME: add forces to daughter cells!!
-        bpy.ops.object.forcefield_toggle()
-        bpy.context.object.field.type = 'FORCE'
-        bpy.context.object.field.strength = -20
-        bpy.context.object.field.shape = 'POINT'
-    elif type(force) == Force(): 
-        cell = force.associated_cell # Link forces to cells in Python/Goo
-        bpy.ops.object.forcefield_toggle()
-        bpy.context.object.field.type = force.type
-        bpy.context.object.field.name = force.name
-        bpy.context.object.field.falloff_power = force.falloff_power
-        bpy.context.object.field.strength = force.strength
-        bpy.context.object.field.falloff_type = 'SPHERE'
-        bpy.context.object.field.shape = 'SURFACE'
-
-        # add scale (1,1,1)
-
-    '''
->>>>>>> d51e5aeb
 
     # remove duplicate objects outside of the collection
     bpy.ops.collection.objects_remove_all()
@@ -1528,13 +1505,6 @@
     bpy.context.object.field.distance_min = min_dist
     bpy.context.object.name = force.name
     bpy.context.object.field.falloff_power = force.falloff_power
-<<<<<<< HEAD
-=======
-    bpy.context.object.field.falloff_type = 'SPHERE'
-    bpy.context.object.field.shape = 'SURFACE'
-    
->>>>>>> d51e5aeb
-    # add links for falloff_type and shape
 
     bpy.context.object['cell'] = cell_name
 
@@ -3033,6 +3003,4 @@
             y = vert_coords[:, 1]
             z = vert_coords[:, 2]
             COM = (np.mean(x), np.mean(y), np.mean(z))
-            bpy.data.objects[force.name].location = COM'''
-        
-        +            bpy.data.objects[force.name].location = COM