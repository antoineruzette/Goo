from typing import Callable, Union
from typing_extensions import override, Optional
from abc import ABC, abstractmethod

from enum import Enum, Flag, auto
from datetime import datetime
import json
import os

import numpy as np
from scipy.spatial.distance import cdist, pdist, squareform
from scipy.ndimage import laplace

import bpy
import bmesh
from mathutils import Vector
from goo.cell import Cell
<<<<<<< HEAD
from goo.molecule import DiffusionSystem
=======
from goo.gene import Gene
from goo.molecule import Molecule, DiffusionSystem
>>>>>>> bd21eb88


class Handler(ABC):
    def setup(
<<<<<<< HEAD
        self, 
        get_cells: Callable[[], list[Cell]], 
        get_diffsystems: Callable[[], list[DiffusionSystem]],
        dt: float
    ) -> None:
=======
        self,
        get_cells: Callable[[], list[Cell]],
        get_diffsystem: Callable[[], DiffusionSystem],
        dt: float,
    ):
>>>>>>> bd21eb88
        """Set up the handler.

        Args:
            get_cells: A function that, when called,
                retrieves the list of cells that may divide.
            dt: The time step for the simulation.
        """
        self.get_cells = get_cells
        self.get_diffsystem = get_diffsystem
        self.dt = dt

<<<<<<< HEAD
    def run(self, scene: bpy.types.Scene, depsgraph: bpy.types.Depsgraph) -> None:
=======
    @abstractmethod
    def run(self, scene: bpy.types.Scene, depsgraph: bpy.types.Depsgraph):
>>>>>>> bd21eb88
        """Run the handler.

        This is the function that gets passed to Blender, to be called
        upon specified events (e.g. post-frame change).

        Args:
            scene: The Blender scene.
            depsgraph: The dependency graph.
        """
        raise NotImplementedError("Subclasses must implement run() method.")


class RemeshHandler(Handler):
    """Handler for remeshing cells at given frequencies.

    Attributes:
        freq (int): Number of frames between remeshes.
        smooth_factor (float): Factor to pass to `bmesh.ops.smooth_vert`.
            Disabled if set to 0.
        voxel_size (float): Factor to pass to `voxel_remesh()`. Disabled if set to 0.
        sphere_factor (float): Factor to pass to Cast to sphere modifier.
            Disabled if set to 0.
    """

    def __init__(self, freq=1, voxel_size=None, smooth_factor=0.1, sphere_factor=0):
        self.freq = freq
        self.voxel_size = voxel_size
        self.smooth_factor = smooth_factor
        self.sphere_factor = sphere_factor

<<<<<<< HEAD
    @override
    def run(self, scene, depsgraph) -> None:
=======
    def run(self, scene, depsgraph):
>>>>>>> bd21eb88
        if scene.frame_current % self.freq != 0:
            return
        for cell in self.get_cells():
            if not cell.is_physics_enabled:
                continue

            # Update mesh and disable physics
            bm = bmesh.new()
            bm.from_mesh(cell.obj_eval.to_mesh())
            cell.disable_physics()
            if self.smooth_factor:
                bmesh.ops.smooth_vert(
                    bm,
                    verts=bm.verts,
                    factor=self.smooth_factor,
                )
            bm.to_mesh(cell.obj.data)
            bm.free()
            cell.recenter()

            if self.voxel_size is not None:
                cell.remesh(self.voxel_size)
                cell.recenter()
            else:
                cell.remesh()
                cell.recenter()
            
            # Recenter and re-enable physics
            cell.enable_physics()
            cell.cloth_mod.point_cache.frame_start = scene.frame_current


class DiffusionHandler(Handler):
    """Handler for simulating diffusion of a substance in the grid in the scene.

    Args:
        diffusionSystem: The reaction-diffusion system to simulate.
    """

<<<<<<< HEAD
    def __init__(self, diffusionSystem: DiffusionSystem) -> None:
        self.diffusionSystem = diffusionSystem
        self.kd_tree = None

    def build_kd_tree(self) -> None:
=======
    @override
    def setup(
        self,
        get_cells: Callable[[], list[Cell]],
        get_diffsystems: Callable[[], list[DiffusionSystem]],
        dt,
    ):
>>>>>>> bd21eb88
        """Build the KD-Tree from the grid coordinates if not already built."""
        super(DiffusionHandler, self).setup(get_cells, get_diffsystems, dt)
        self.get_diffsystem().build_kdtree()

<<<<<<< HEAD
    def read_molecular_signal(
        self,
        cell: Cell,
        cell_distances: np.ndarray,
        indices: np.ndarray,
        radius: float
    ) -> None: 
        """Read the concentration of molecules in the cell."""
        for mol_idx, molecule in enumerate(self.diffusionSystem.molecules):
            valid_indices = ~np.isinf(cell_distances) & (cell_distances >= radius)
            print(f"Valid indices: {valid_indices}")    
            if valid_indices.any():
                index = indices[valid_indices][0]
                total_conc = self.diffusionSystem.get_concentration(mol_idx, index)
                print(f"Conc of cell {cell.name} for {molecule._name}: {total_conc}")
                cell.molecules_conc.update({molecule._name: total_conc})
        print(f"Molecular concentrations: {cell.molecules_conc}")

    def update_molecular_signal(
        self,
        cell: Cell,
        cell_distances: np.ndarray,
        indices: np.ndarray,
        radius: float
    ) -> None: 
        """Update the concentration of molecules in the cell."""
                        
        k = 0.1
        for mol_idx, molecule in enumerate(self.diffusionSystem._molecules):
            valid_indices = ~np.isinf(cell_distances) & (cell_distances >= radius)
            valid_distances = cell_distances[valid_indices]
            valid_indices = indices[valid_indices]

            for cell_distance, index in zip(valid_distances, valid_indices):
                add_conc = k * (cell_distance / radius)
                self.diffusionSystem.update_concentration(mol_idx, index, add_conc)

    def diffuse(self, mol_idx: int) -> None:
        """Update the concentration of molecules based on diffusion."""
        conc = self.diffusionSystem._grid_concentrations[mol_idx]
        laplacian = laplace(conc, mode='wrap')
        diff_coeff = self.diffusionSystem._molecules[mol_idx]._D
        conc += self.diffusionSystem._time_step * diff_coeff * laplacian
        conc = np.clip(conc, 0, None)
        self.diffusionSystem._grid_concentrations[mol_idx] = conc

    def simulate_diffusion(self) -> None:
        """Run the diffusion simulation over the total time."""
        tot_time = self.diffusionSystem._total_time
        t_step = self.diffusionSystem._time_step
        num_steps = int(tot_time / t_step)
        for _ in range(num_steps):
            for mol_idx in range(len(self.diffusionSystem._molecules)):
                self.diffuse(mol_idx)

    @override
    def run(self, scene, depsgraph) -> None:
        if self.kd_tree is None:
            self.build_kd_tree()
        
        print("Current frame", scene.frame_current)

        # diffuse molecules on grid
        # self.simulate_diffusion()

        cells = self.get_cells()
        
        for cell in cells:
            radius = cell.get_radius()
            com = cell.COM()
            scaling_factor = 1 / self.diffusionSystem._element_size[0]
            cell_distances, indices = self.kd_tree.query(com, 
                                                         k=1000 * scaling_factor**2, 
                                                         distance_upper_bound=1.25*radius, 
                                                         p=2)

            if len(cell_distances) > 0 and not np.all(np.isinf(cell_distances)):
                # self.update_molecular_signal(cell, cell_distances, indices, radius)
                self.read_molecular_signal(cell, cell_distances, indices, radius)
            else:
                # If no valid distances, set concentration to 0
                for molecule in self.diffusionSystem._molecules:
                    cell.molecules_conc.update({molecule._name: 0})
                    print(cell.molecules_conc)
                    print(f"Total conc of cell {cell.name} for {molecule._name}: 0")


class AdhesionLocationHandler(Handler):
    """Handler for updating cell-associated adhesion locations every frame."""

    @override
    def run(self, scene, depsgraph) -> None:
        for cell in self.get_cells():
=======
    def run(self, scene, depsgraph) -> None:
        self.get_diffsystem().run()


class NetworkHandler(Handler):
    """Handler for gene regulatory networks."""

    def run(self, scene, despgraph):
        for cell in self.get_cells():
            cell.step_grn(self.get_diffsystem())


class RecenterHandler(Handler):
    """Handler for updating cell origin and location of
    cell-associated adhesion locations every frame."""

    def run(self, scene, depsgraph):
        for cell in self.get_cells():
            cell.recenter()

>>>>>>> bd21eb88
            cell_size = cell.major_axis().length() / 2
            for force in cell.adhesion_forces:
                if not force.enabled():
                    continue
                force.loc = cell.COM()
                force.min_dist = cell_size - 0.4
                force.max_dist = cell_size + 0.4

            if cell.motion_force:
                cell.move()


class GrowthPIDHandler(Handler):
<<<<<<< HEAD
    """Handler for simulating cell growth based off of internal pressure.

    Growth is determined by a PID controller, in which changes to a cell's
    internal pressure governs how much it grows in the next frame.

    Attributes:
        growth_type (Growth): Type of growth exhibited by cells.
        growth_rate (float): Rate of growth of cells.
        initial_pressure (float): Initial pressure of cells.
        target_volume (float): Target volume of cells.
        Kp (float): P variable of the PID controller.
        Ki (float): I variable of the PID controller.
        Kd (float): D variable of the PID controller.
    """

    def __init__(
        self,
        growth_type: Growth = Growth.LINEAR,
        growth_rate: float = 1,
        initial_pressure=0.01,
        target_volume=30,
        Kp=0.05,
        Ki=0.00001,
        Kd=0.5,
    ):
        self.growth_type = growth_type
        self.growth_rate = growth_rate  # in cubic microns per frame
        self.Kp = Kp
        self.Ki = Ki
        self.Kd = Kd
        self.PID_scale = 60
        self.initial_pressure = initial_pressure
        self.target_volume = target_volume

    @override
    def setup(self, 
              get_cells: Callable[[], list[Cell]], 
              get_diffsystems: Callable[[], list[DiffusionSystem]], 
              dt) -> None:
        super(GrowthPIDHandler, self).setup(get_cells, get_diffsystems, dt)
        for cell in self.get_cells():
            self.initialize_PID(cell)

    def initialize_PID(self, cell: Cell) -> None:
        """Initialize PID controller for a cell.

        Args:
            cell: Cell to initialize PID controller.
        """
        cell["Kp"] = self.Kp
        cell["Ki"] = self.Ki
        cell["Kd"] = self.Kd
        cell["PID_scale"] = self.PID_scale
        cell["growth_rate"] = self.growth_rate

        cell["integral"] = 0
        cell["previous_error"] = 0

        cell["previous_pressure"] = self.initial_pressure
        cell["next_volume"] = cell.volume()
        cell["target_volume"] = self.target_volume

    @override
    def run(self, scene, depsgraph) -> None:
        for cell in self.get_cells():
            if "target_volume" not in cell:
                self.initialize_PID(cell)
            if "divided" in cell and cell["divided"]:
                # if divided, reset certain values
                cell["previous_pressure"] = self.initial_pressure
                cell["next_volume"] = cell.volume()
            if not cell.physics_enabled:
                continue

            cell["volume"] = cell.volume()
            cell["area"] = cell.area()
            cell["aspect_ratio"] = cell.aspect_ratio()

            match self.growth_type:
                case Growth.LINEAR:
                    cell["next_volume"] += cell["growth_rate"] * self.dt
                case Growth.EXPONENTIAL:
                    cell["next_volume"] *= 1 + cell["growth_rate"] * self.dt
                case Growth.LOGISTIC:
                    cell["next_volume"] = cell["next_volume"] * (
                        1
                        + cell["growth_rate"]
                        * (1 - cell["next_volume"] / cell["target_volume"])
                        * self.dt
                    )
                case _:
                    raise ValueError(
                        "Growth type must be one of LINEAR, EXPONENTIAL, or LOGISTIC."
                    )
            cell["next_volume"] = min(cell["next_volume"], cell["target_volume"])
            volume_deviation = 1 - cell["volume"] / cell["next_volume"]

            # Update pressure based on PID output
            error = volume_deviation
            integral = cell["integral"] + error
            derivative = error - cell["previous_error"]
            pid = cell["Kp"] * error + cell["Ki"] * integral + cell["Kd"] * derivative

            cell.pressure = cell["previous_pressure"] + pid * cell["PID_scale"]

            # Update previous error and pressure for the next iteration
            cell["previous_error"] = error
            cell["integral"] = integral
            cell["previous_pressure"] = cell.pressure
=======
    def run(self, scene, depsgraph):
        for cell in self.get_cells():
            cell.step_growth()
>>>>>>> bd21eb88


"""Possible distributions of random motion."""
ForceDist = Enum("ForceDist", ["CONSTANT", "UNIFORM", "GAUSSIAN"])


class RandomMotionHandler(Handler):
    """Handler for simulating random cell motion.

    At every frame, the direction of motion is randomized, and the strength
    of the motion force is randomly selected from a specified distribution.

    Attributes:
        distribution (ForceDist): Distribution of random strength of motion force.
        max_strength (int): Maximum strength motion force.
    """

    def __init__(
        self,
        distribution: ForceDist = ForceDist.UNIFORM,
        max_strength: int = 0,
    ):
        self.distribution = distribution
        self.max_strength = max_strength

<<<<<<< HEAD
    @override
    def run(self, scene, depsgraph) -> None:
=======
    def run(self, scene, depsgraph):
>>>>>>> bd21eb88
        for cell in self.get_cells():
            if not cell.is_physics_enabled:
                continue
            if not cell.motion_force.enabled:
                cell.motion_force.enable()

            dir = Vector(np.random.uniform(low=-1, high=1, size=(3,)))
            match self.distribution:
                case ForceDist.CONSTANT:
                    strength = self.max_strength
                case ForceDist.UNIFORM:
                    strength = np.random.random_sample() * self.max_strength
                case ForceDist.GAUSSIAN:
                    strength = np.random.normal() * self.max_strength
                case _:
                    raise ValueError(
                        "Motion noise distribution must be one of UNIFORM or GAUSSIAN."
                    )
            cell.motion_force.strength = strength
            cell.move(dir)


"""Possible properties by which cells are colored."""
Colorizer = Enum("Colorizer", ["PRESSURE", "VOLUME", "RANDOM", "GENE"])


class ColorizeHandler(Handler):
    """Handler for coloring cells based off of a specified property.

    Cells are colored on a blue-red spectrum, based on the relative value
    of the specified property to all other cells. For example, the cell with
    the highest pressure is colored red, while the cell with an average
    pressure is colored purple.

    Attributes:
        colorizer (Colorizer): the property by which cells are colored.
        gene (str): optional, the gene off of which cell color is based.
    """

    def __init__(
        self,
        colorizer: Colorizer = Colorizer.PRESSURE,
        gene: Union[Gene, str] = None,
        range: Optional[tuple] = None,
    ):
        self.colorizer = colorizer
        self.gene = gene
        self.range = range

    def _scale(self, values):
        if self.range is None:
            # Scaled based on min and max
            return (values - np.min(values)) / max(np.max(values) - np.min(values), 1)
        if self.range is not None:
            # Truncate numbers into specific range, then scale based on max of range.
            min, max = self.range
            values = np.minimum(values, max)
            values = np.maximum(values, min)
            return (values - min) / (max - min)

    def run(self, scene, depsgraph):
        match self.colorizer:
            case Colorizer.PRESSURE:
                ps = np.array([cell.pressure for cell in self.get_cells()])
                values = self._scale(ps)
            case Colorizer.VOLUME:
                vs = np.array([cell.volume() for cell in self.get_cells()])
                values = self._scale(vs)
            case Colorizer.GENE:
                gs = np.array(
                    [cell.metabolites[self.gene] for cell in self.get_cells()]
                )
                values = self._scale(gs)
            case Colorizer.RANDOM:
                values = np.random.rand(len(self.get_cells()))
            case _:
                raise ValueError(
                    "Colorizer must be one of PRESSURE, VOLUME, GENE, or RANDOM."
                )

        red = Vector((1.0, 0.0, 0.0))
        blue = Vector((0.0, 0.0, 1.0))

        for cell, p in zip(self.get_cells(), values):
            color = blue.lerp(red, p)
            cell.recolor(tuple(color))


<<<<<<< HEAD
@staticmethod
def _get_divisions(cells: list[Cell]) -> list[tuple[str, str, str]]:
=======
def _get_divisions(cells: list[Cell]):
>>>>>>> bd21eb88
    """Calculate a list of cells that have divided in the past frame.

    Each element of the list contains a tuple of three names: that of the mother
    cell, and then the two daughter cells.

    Returns:
        List of tuples of mother and daughter cell names.
    """
    divisions = set()
    for cell in cells:
        if "divided" in cell and cell["divided"]:
            divisions.add(
                (cell.name[:-2], cell.name[:-2] + ".0", cell.name[:-2] + ".1")
            )
    return list(divisions)


@staticmethod
def _contact_area(
    cell1: Cell, cell2: Cell, threshold=0.1
) -> tuple[float, float, float, float]:
    """Calculate the contact areas between two cells.

    Contact is defined as two faces that are within a set threshold distance
    from each other.

    Args:
        cell1: First cell to calculate contact.
        cell2: Second cell to calculate contact.
        threshold: Maximum distance between two faces of either cell to consider
            as contact.

    Returns:
        A tuple containing for elements:
            - Total area of cell1 in contact with cell2
            - Total area of cell2 in contact with cell1
            - Ratio of area of cell1 in contact with cell2
            - Ratio of area of cell2 in contact with cell1
    """
    faces1 = cell1.obj_eval.data.polygons
    faces2 = cell2.obj_eval.data.polygons

    centers1 = [cell1.obj_eval.matrix_world @ f.center for f in faces1]
    centers2 = [cell2.obj_eval.matrix_world @ f.center for f in faces2]

    dists = np.array(cdist(centers1, centers2, "euclidean"))

    contact_faces1 = np.any(dists < threshold, axis=1)
    contact_faces2 = np.any(dists < threshold, axis=0)

    areas1 = np.array([f.area for f in faces1])
    areas2 = np.array([f.area for f in faces2])

    contact_areas1 = np.sum(areas1[contact_faces1])
    contact_areas2 = np.sum(areas2[contact_faces2])

    ratio1 = contact_areas1 / np.sum(areas1)
    ratio2 = contact_areas2 / np.sum(areas2)

    return contact_areas1, contact_areas2, ratio1, ratio2


@staticmethod
def _contact_areas(cells: list[Cell], threshold=4) -> tuple[dict, dict]:
    """Calculate the pairwise contact areas between a list of cells.

    Contact is calculated heuristically by first screening cells that are within
    a certain threshold distance between each other.

    Args:
        cells: The list of cells to calculate contact areas over.
        threshold: The maximum distance between cells to consider them for contact.

    Returns:
        A list of tuples containing pairwise contact areas and contact ratios.
            See :func:`_contact_area`.
    """
    coms = [cell.COM() for cell in cells]
    dists = squareform(pdist(coms, "euclidean"))

    mask = dists < threshold
    mask = np.triu(mask, k=1)

    pairs = np.where(mask)

    areas = {cell.name: [] for cell in cells}
    ratios = {cell.name: [] for cell in cells}
    for i, j in zip(pairs[0], pairs[1]):
        contact_area_i, contact_area_j, ratio_i, ratio_j = _contact_area(
            cells[i], cells[j]
        )
        areas[cells[i].name].append((cells[j].name, contact_area_i))
        areas[cells[j].name].append((cells[i].name, contact_area_j))
        ratios[cells[i].name].append((cells[j].name, ratio_i))
        ratios[cells[j].name].append((cells[i].name, ratio_j))

    return areas, ratios


@staticmethod
def _shape_features(cells: list[Cell]) -> tuple[float, float, float, float]:
    """Calculate a set of shape features of a cell.

    Inlcudes the aspect ratio, sphericity

    Args: 
        cell: A cell. 

    Returns: 
        Shape features (aspect ratio, sphericity, compactness, sav_ratio). 
    """

    aspect_ratios = []
    sphericities = []
    compactnesses = []
    sav_ratios = []
    
    for cell in cells:
        aspect_ratio = cell.aspect_ratio()
        sphericity = cell.sphericity()
        compactness = cell.compactness()
        sav_ratio = cell.sav_ratio()

        aspect_ratios.append(aspect_ratio)
        sphericities.append(sphericity)
        compactnesses.append(compactness)
        sav_ratios.append(sav_ratio)

    return (aspect_ratios, sphericities, compactnesses, sav_ratios)


class _all:
    def __get__(self, instance, cls):
        return ~cls(0)


class DataFlag(Flag):
    """Enum of data flags used by the :func:`DataExporter` handler.

    Attributes:
        TIMES: time elapsed since beginning of simulation.
        DIVISIONS: list of cells that have divided and their daughter cells.
        MOTION_PATH: list of the current position of each cell.
        FORCE_PATH: list of the current positions of the associated
            motion force of each cell.
        VOLUMES: list of the current volumes of each cell.
        PRESSURES: list of the current pressures of each cell.
        CONTACT_AREAS: list of contact areas between each pair of cells.
        CONCENTRATIONS: concentrations of each molecule in the grid system.
    """

    TIMES = auto()
    DIVISIONS = auto()
    MOTION_PATH = auto()
    FORCE_PATH = auto()
    VOLUMES = auto()
    PRESSURES = auto()
    CONTACT_AREAS = auto()
    SHAPE_FEATURES = auto()
    GRID = auto()
    CELL_CONCENTRATIONS = auto()

    ALL = _all()


class DataExporter(Handler):
    """Handler for the reporting and saving of data generated during
    the simulation.

    Attributes:
        path (str): Path to save .json file of calculated metrics. If empty, statistics
            are printed instead.
        options: (DataFlag): Flags of which metrics to calculated and save/print.
            Flags can be combined by binary OR operation,
            i.e. `DataFlag.TIMES | DataFlag.DIVISIONS`.
    """

    def __init__(self, path="", options: DataFlag = DataFlag.ALL):
        self.path = path
        self.options = options

    @override
<<<<<<< HEAD
    def setup(self, 
              get_cells: Callable[[], list[Cell]], 
              get_diffsystems: Callable[[], list[DiffusionSystem]],
              dt) -> None:
=======
    def setup(
        self,
        get_cells: Callable[[], list[Cell]],
        get_diffsystems: Callable[[], list[DiffusionSystem]],
        dt,
    ):
>>>>>>> bd21eb88
        super(DataExporter, self).setup(get_cells, get_diffsystems, dt)
        self.time_start = datetime.now()
        out = {"seed": bpy.context.scene["seed"], "frames": []}

        if self.path:
            with open(self.path, "w") as f:
                f.write(json.dumps(out))
        else:
            print(out)
        self.run(bpy.context.scene, bpy.context.evaluated_depsgraph_get())

<<<<<<< HEAD
    @override
    def run(self, scene, depsgraph) -> None:
=======
    def run(self, scene, depsgraph):
>>>>>>> bd21eb88
        frame_out = {"frame": scene.frame_current}

        if self.options & DataFlag.TIMES:
            frame_out["time"] = (datetime.now() - self.time_start).total_seconds()
        if self.options & DataFlag.DIVISIONS:
            frame_out["divisions"] = _get_divisions(self.get_cells())

        frame_out["cells"] = []
        for cell in self.get_cells():
            cell_out = {"name": cell.name}
            frame_out["cells"].append(cell_out)

            if self.options & DataFlag.MOTION_PATH:
                cell_out["loc"] = tuple(cell.loc)
            if self.options & DataFlag.FORCE_PATH:
                cell_out["motion_loc"] = tuple(cell.motion_force.loc)
            if self.options & DataFlag.VOLUMES:
                cell_out["volume"] = cell.volume()
            if self.options & DataFlag.PRESSURES and cell.is_physics_enabled:
                cell_out["pressure"] = cell.pressure
            if self.options & DataFlag.CELL_CONCENTRATIONS:
                cell_out["concentrations"] = cell.molecules_conc

        if self.options & DataFlag.SHAPE_FEATURES:
            aspect_ratios, sphericities, compactnesses, sav_ratios = _shape_features(
                self.get_cells()
            )
            frame_out["aspect_ratios"] = aspect_ratios
            frame_out["aspect_ratios"] = aspect_ratios
            frame_out["compactnesses"] = compactnesses
            frame_out["sav_ratios"] = sav_ratios

        if self.options & DataFlag.CONTACT_AREAS:
            areas, ratios = _contact_areas(self.get_cells())
            frame_out["contact_areas"] = areas
            frame_out["contact_ratios"] = ratios

        if self.options & DataFlag.GRID:
            for diff_system in self.get_diffsystem():
                grid_conc = diff_system._grid_concentrations
                mol = diff_system._molecules[0]
                if mol._name not in frame_out:
                    frame_out[mol._name] = {
                        "concentrations": self._convert_numpy_to_list(grid_conc)
                    }

        if self.path:
            with open(self.path, "r") as f:
                out = json.load(f)
                out["frames"].append(frame_out)
            with open(self.path, "w") as f:
                f.write(json.dumps(out))
        else:
            print(frame_out)

    def _convert_numpy_to_list(self, obj) -> Any:
        """Convert numpy arrays to lists for JSON serialization."""
        if isinstance(obj, np.ndarray):
            return obj.tolist()
        elif isinstance(obj, dict):
            return {k: self._convert_numpy_to_list(v) for k, v in obj.items()}
        elif isinstance(obj, list):
            return [self._convert_numpy_to_list(i) for i in obj]
        else:
<<<<<<< HEAD
            return obj


class SliceExporter(Handler):
    """Handler to save Z slices of the simulation at each frame.
    
    Attributes:
        output_dir (str): Directory to save the slices.
        z_range (tuple[float, float]): Z tickness to image. Default is (5, -5), 
            in micrometers.
        z_step (float): Step size between slices, in micrometer.
        microscope_dt (int): Number of frames between each slice.    
    """

    def __init__(
        self,
        output_dir: str = "", 
        z_range: tuple[float, float] = (5, -5), 
        z_step: float = 0.2, 
        microscope_dt: int = 10
    ):
        self.output_dir = output_dir
        self.z_range = z_range
        self.z_step = z_step
        self.microscope_dt = microscope_dt

        if not os.path.exists(self.output_dir):
            os.makedirs(self.output_dir)

    def run(self, scene: bpy.types.Scene, depsgraph: bpy.types.Depsgraph) -> None:
        # export slices every microscope_dt
        if scene.frame_current % self.microscope_dt != 0:
            return
        
        time_step = scene.frame_current // self.microscope_dt
        time_step_dir = os.path.join(self.output_dir, f"T{time_step:03d}")
        if not os.path.exists(time_step_dir):
            os.makedirs(time_step_dir)

        # Check if a camera named 'SliceExporterCamera' already exists
        camera = bpy.data.objects.get('SliceExporterCamera')

        if camera is None:
            # No camera exists, so create and center it
            camera = create_and_center_camera(location=(0, 0, 5), target=(0, 0, 0))
        
        # Set the created or existing camera as the active camera
        bpy.context.scene.camera = camera

        z_start, z_end = self.z_range
        num_slices = int(abs(z_end - z_start) / self.z_step) + 1
        print("Number of slices:", num_slices)

        # Iterate over z-axis
        for i in range(num_slices):
            # current slice position
            slice_z = (z_start + i * self.z_step 
                       if z_start < z_end 
                       else z_start - i * self.z_step)
            camera.location.z = slice_z
            print("Camera location:", camera.location)

            # thin slice
            camera.data.clip_start = 0  # front of the camera
            camera.data.clip_end = self.z_step  # end of the slice being photographed

            slice_filename = f"slice_z{i:03d}.png"
            filepath = os.path.join(time_step_dir, slice_filename)
            bpy.context.scene.render.filepath = filepath
            
            # OpenGL render from the active camera's perspective
            bpy.ops.render.opengl(write_still=True, view_context=False)

            # add a step to convert from RGB  to 8-bit grayscale


@staticmethod
def create_and_center_camera(location=(0, 0, 10), target=(0, 0, 0)) -> bpy.types.Object:
    """Create a new camera object, set its parameters, 
    center it to the specified location, and orient it towards the target.

    Args:
        location: The location to place the camera (default is (0, 0, 10)).
        target: The point the camera should face (default is the origin in (0, 0, 0)).
    """
    # new camera data block
    cam_data = bpy.data.cameras.new(name="SliceExporterCamera")
    cam_object = bpy.data.objects.new("SliceExporterCamera", cam_data)
    bpy.context.collection.objects.link(cam_object)
    cam_object.location = location
    direction = Vector(target) - cam_object.location
    cam_object.rotation_euler = direction.to_track_quat('Z', 'Y').to_euler()
    # acquisition parameters
    cam_object.data.type = 'ORTHO'
    cam_object.data.ortho_scale = 20

    return cam_object
=======
            return obj
>>>>>>> bd21eb88
<|MERGE_RESOLUTION|>--- conflicted
+++ resolved
@@ -15,29 +15,17 @@
 import bmesh
 from mathutils import Vector
 from goo.cell import Cell
-<<<<<<< HEAD
-from goo.molecule import DiffusionSystem
-=======
 from goo.gene import Gene
 from goo.molecule import Molecule, DiffusionSystem
->>>>>>> bd21eb88
 
 
 class Handler(ABC):
     def setup(
-<<<<<<< HEAD
-        self, 
-        get_cells: Callable[[], list[Cell]], 
-        get_diffsystems: Callable[[], list[DiffusionSystem]],
-        dt: float
-    ) -> None:
-=======
         self,
         get_cells: Callable[[], list[Cell]],
         get_diffsystem: Callable[[], DiffusionSystem],
         dt: float,
-    ):
->>>>>>> bd21eb88
+    ) -> None:
         """Set up the handler.
 
         Args:
@@ -49,12 +37,8 @@
         self.get_diffsystem = get_diffsystem
         self.dt = dt
 
-<<<<<<< HEAD
+    @abstractmethod
     def run(self, scene: bpy.types.Scene, depsgraph: bpy.types.Depsgraph) -> None:
-=======
-    @abstractmethod
-    def run(self, scene: bpy.types.Scene, depsgraph: bpy.types.Depsgraph):
->>>>>>> bd21eb88
         """Run the handler.
 
         This is the function that gets passed to Blender, to be called
@@ -85,16 +69,11 @@
         self.smooth_factor = smooth_factor
         self.sphere_factor = sphere_factor
 
-<<<<<<< HEAD
-    @override
-    def run(self, scene, depsgraph) -> None:
-=======
     def run(self, scene, depsgraph):
->>>>>>> bd21eb88
         if scene.frame_current % self.freq != 0:
             return
         for cell in self.get_cells():
-            if not cell.is_physics_enabled:
+            if not cell.physics_enabled:
                 continue
 
             # Update mesh and disable physics
@@ -117,7 +96,7 @@
             else:
                 cell.remesh()
                 cell.recenter()
-            
+
             # Recenter and re-enable physics
             cell.enable_physics()
             cell.cloth_mod.point_cache.frame_start = scene.frame_current
@@ -130,13 +109,6 @@
         diffusionSystem: The reaction-diffusion system to simulate.
     """
 
-<<<<<<< HEAD
-    def __init__(self, diffusionSystem: DiffusionSystem) -> None:
-        self.diffusionSystem = diffusionSystem
-        self.kd_tree = None
-
-    def build_kd_tree(self) -> None:
-=======
     @override
     def setup(
         self,
@@ -144,108 +116,12 @@
         get_diffsystems: Callable[[], list[DiffusionSystem]],
         dt,
     ):
->>>>>>> bd21eb88
         """Build the KD-Tree from the grid coordinates if not already built."""
         super(DiffusionHandler, self).setup(get_cells, get_diffsystems, dt)
         self.get_diffsystem().build_kdtree()
 
-<<<<<<< HEAD
-    def read_molecular_signal(
-        self,
-        cell: Cell,
-        cell_distances: np.ndarray,
-        indices: np.ndarray,
-        radius: float
-    ) -> None: 
-        """Read the concentration of molecules in the cell."""
-        for mol_idx, molecule in enumerate(self.diffusionSystem.molecules):
-            valid_indices = ~np.isinf(cell_distances) & (cell_distances >= radius)
-            print(f"Valid indices: {valid_indices}")    
-            if valid_indices.any():
-                index = indices[valid_indices][0]
-                total_conc = self.diffusionSystem.get_concentration(mol_idx, index)
-                print(f"Conc of cell {cell.name} for {molecule._name}: {total_conc}")
-                cell.molecules_conc.update({molecule._name: total_conc})
-        print(f"Molecular concentrations: {cell.molecules_conc}")
-
-    def update_molecular_signal(
-        self,
-        cell: Cell,
-        cell_distances: np.ndarray,
-        indices: np.ndarray,
-        radius: float
-    ) -> None: 
-        """Update the concentration of molecules in the cell."""
-                        
-        k = 0.1
-        for mol_idx, molecule in enumerate(self.diffusionSystem._molecules):
-            valid_indices = ~np.isinf(cell_distances) & (cell_distances >= radius)
-            valid_distances = cell_distances[valid_indices]
-            valid_indices = indices[valid_indices]
-
-            for cell_distance, index in zip(valid_distances, valid_indices):
-                add_conc = k * (cell_distance / radius)
-                self.diffusionSystem.update_concentration(mol_idx, index, add_conc)
-
-    def diffuse(self, mol_idx: int) -> None:
-        """Update the concentration of molecules based on diffusion."""
-        conc = self.diffusionSystem._grid_concentrations[mol_idx]
-        laplacian = laplace(conc, mode='wrap')
-        diff_coeff = self.diffusionSystem._molecules[mol_idx]._D
-        conc += self.diffusionSystem._time_step * diff_coeff * laplacian
-        conc = np.clip(conc, 0, None)
-        self.diffusionSystem._grid_concentrations[mol_idx] = conc
-
-    def simulate_diffusion(self) -> None:
-        """Run the diffusion simulation over the total time."""
-        tot_time = self.diffusionSystem._total_time
-        t_step = self.diffusionSystem._time_step
-        num_steps = int(tot_time / t_step)
-        for _ in range(num_steps):
-            for mol_idx in range(len(self.diffusionSystem._molecules)):
-                self.diffuse(mol_idx)
-
-    @override
     def run(self, scene, depsgraph) -> None:
-        if self.kd_tree is None:
-            self.build_kd_tree()
-        
-        print("Current frame", scene.frame_current)
-
-        # diffuse molecules on grid
-        # self.simulate_diffusion()
-
-        cells = self.get_cells()
-        
-        for cell in cells:
-            radius = cell.get_radius()
-            com = cell.COM()
-            scaling_factor = 1 / self.diffusionSystem._element_size[0]
-            cell_distances, indices = self.kd_tree.query(com, 
-                                                         k=1000 * scaling_factor**2, 
-                                                         distance_upper_bound=1.25*radius, 
-                                                         p=2)
-
-            if len(cell_distances) > 0 and not np.all(np.isinf(cell_distances)):
-                # self.update_molecular_signal(cell, cell_distances, indices, radius)
-                self.read_molecular_signal(cell, cell_distances, indices, radius)
-            else:
-                # If no valid distances, set concentration to 0
-                for molecule in self.diffusionSystem._molecules:
-                    cell.molecules_conc.update({molecule._name: 0})
-                    print(cell.molecules_conc)
-                    print(f"Total conc of cell {cell.name} for {molecule._name}: 0")
-
-
-class AdhesionLocationHandler(Handler):
-    """Handler for updating cell-associated adhesion locations every frame."""
-
-    @override
-    def run(self, scene, depsgraph) -> None:
-        for cell in self.get_cells():
-=======
-    def run(self, scene, depsgraph) -> None:
-        self.get_diffsystem().run()
+        self.get_diffsystem().simulate_diffusion()
 
 
 class NetworkHandler(Handler):
@@ -264,12 +140,10 @@
         for cell in self.get_cells():
             cell.recenter()
 
->>>>>>> bd21eb88
             cell_size = cell.major_axis().length() / 2
             for force in cell.adhesion_forces:
                 if not force.enabled():
                     continue
-                force.loc = cell.COM()
                 force.min_dist = cell_size - 0.4
                 force.max_dist = cell_size + 0.4
 
@@ -278,121 +152,10 @@
 
 
 class GrowthPIDHandler(Handler):
-<<<<<<< HEAD
-    """Handler for simulating cell growth based off of internal pressure.
-
-    Growth is determined by a PID controller, in which changes to a cell's
-    internal pressure governs how much it grows in the next frame.
-
-    Attributes:
-        growth_type (Growth): Type of growth exhibited by cells.
-        growth_rate (float): Rate of growth of cells.
-        initial_pressure (float): Initial pressure of cells.
-        target_volume (float): Target volume of cells.
-        Kp (float): P variable of the PID controller.
-        Ki (float): I variable of the PID controller.
-        Kd (float): D variable of the PID controller.
-    """
-
-    def __init__(
-        self,
-        growth_type: Growth = Growth.LINEAR,
-        growth_rate: float = 1,
-        initial_pressure=0.01,
-        target_volume=30,
-        Kp=0.05,
-        Ki=0.00001,
-        Kd=0.5,
-    ):
-        self.growth_type = growth_type
-        self.growth_rate = growth_rate  # in cubic microns per frame
-        self.Kp = Kp
-        self.Ki = Ki
-        self.Kd = Kd
-        self.PID_scale = 60
-        self.initial_pressure = initial_pressure
-        self.target_volume = target_volume
-
     @override
-    def setup(self, 
-              get_cells: Callable[[], list[Cell]], 
-              get_diffsystems: Callable[[], list[DiffusionSystem]], 
-              dt) -> None:
-        super(GrowthPIDHandler, self).setup(get_cells, get_diffsystems, dt)
-        for cell in self.get_cells():
-            self.initialize_PID(cell)
-
-    def initialize_PID(self, cell: Cell) -> None:
-        """Initialize PID controller for a cell.
-
-        Args:
-            cell: Cell to initialize PID controller.
-        """
-        cell["Kp"] = self.Kp
-        cell["Ki"] = self.Ki
-        cell["Kd"] = self.Kd
-        cell["PID_scale"] = self.PID_scale
-        cell["growth_rate"] = self.growth_rate
-
-        cell["integral"] = 0
-        cell["previous_error"] = 0
-
-        cell["previous_pressure"] = self.initial_pressure
-        cell["next_volume"] = cell.volume()
-        cell["target_volume"] = self.target_volume
-
-    @override
-    def run(self, scene, depsgraph) -> None:
-        for cell in self.get_cells():
-            if "target_volume" not in cell:
-                self.initialize_PID(cell)
-            if "divided" in cell and cell["divided"]:
-                # if divided, reset certain values
-                cell["previous_pressure"] = self.initial_pressure
-                cell["next_volume"] = cell.volume()
-            if not cell.physics_enabled:
-                continue
-
-            cell["volume"] = cell.volume()
-            cell["area"] = cell.area()
-            cell["aspect_ratio"] = cell.aspect_ratio()
-
-            match self.growth_type:
-                case Growth.LINEAR:
-                    cell["next_volume"] += cell["growth_rate"] * self.dt
-                case Growth.EXPONENTIAL:
-                    cell["next_volume"] *= 1 + cell["growth_rate"] * self.dt
-                case Growth.LOGISTIC:
-                    cell["next_volume"] = cell["next_volume"] * (
-                        1
-                        + cell["growth_rate"]
-                        * (1 - cell["next_volume"] / cell["target_volume"])
-                        * self.dt
-                    )
-                case _:
-                    raise ValueError(
-                        "Growth type must be one of LINEAR, EXPONENTIAL, or LOGISTIC."
-                    )
-            cell["next_volume"] = min(cell["next_volume"], cell["target_volume"])
-            volume_deviation = 1 - cell["volume"] / cell["next_volume"]
-
-            # Update pressure based on PID output
-            error = volume_deviation
-            integral = cell["integral"] + error
-            derivative = error - cell["previous_error"]
-            pid = cell["Kp"] * error + cell["Ki"] * integral + cell["Kd"] * derivative
-
-            cell.pressure = cell["previous_pressure"] + pid * cell["PID_scale"]
-
-            # Update previous error and pressure for the next iteration
-            cell["previous_error"] = error
-            cell["integral"] = integral
-            cell["previous_pressure"] = cell.pressure
-=======
     def run(self, scene, depsgraph):
         for cell in self.get_cells():
             cell.step_growth()
->>>>>>> bd21eb88
 
 
 """Possible distributions of random motion."""
@@ -418,14 +181,9 @@
         self.distribution = distribution
         self.max_strength = max_strength
 
-<<<<<<< HEAD
-    @override
-    def run(self, scene, depsgraph) -> None:
-=======
     def run(self, scene, depsgraph):
->>>>>>> bd21eb88
         for cell in self.get_cells():
-            if not cell.is_physics_enabled:
+            if not cell.physics_enabled:
                 continue
             if not cell.motion_force.enabled:
                 cell.motion_force.enable()
@@ -512,12 +270,7 @@
             cell.recolor(tuple(color))
 
 
-<<<<<<< HEAD
-@staticmethod
 def _get_divisions(cells: list[Cell]) -> list[tuple[str, str, str]]:
-=======
-def _get_divisions(cells: list[Cell]):
->>>>>>> bd21eb88
     """Calculate a list of cells that have divided in the past frame.
 
     Each element of the list contains a tuple of three names: that of the mother
@@ -623,18 +376,18 @@
 
     Inlcudes the aspect ratio, sphericity
 
-    Args: 
-        cell: A cell. 
-
-    Returns: 
-        Shape features (aspect ratio, sphericity, compactness, sav_ratio). 
+    Args:
+        cell: A cell.
+
+    Returns:
+        Shape features (aspect ratio, sphericity, compactness, sav_ratio).
     """
 
     aspect_ratios = []
     sphericities = []
     compactnesses = []
     sav_ratios = []
-    
+
     for cell in cells:
         aspect_ratio = cell.aspect_ratio()
         sphericity = cell.sphericity()
@@ -700,19 +453,12 @@
         self.options = options
 
     @override
-<<<<<<< HEAD
-    def setup(self, 
-              get_cells: Callable[[], list[Cell]], 
-              get_diffsystems: Callable[[], list[DiffusionSystem]],
-              dt) -> None:
-=======
     def setup(
         self,
         get_cells: Callable[[], list[Cell]],
         get_diffsystems: Callable[[], list[DiffusionSystem]],
         dt,
     ):
->>>>>>> bd21eb88
         super(DataExporter, self).setup(get_cells, get_diffsystems, dt)
         self.time_start = datetime.now()
         out = {"seed": bpy.context.scene["seed"], "frames": []}
@@ -724,12 +470,7 @@
             print(out)
         self.run(bpy.context.scene, bpy.context.evaluated_depsgraph_get())
 
-<<<<<<< HEAD
-    @override
-    def run(self, scene, depsgraph) -> None:
-=======
     def run(self, scene, depsgraph):
->>>>>>> bd21eb88
         frame_out = {"frame": scene.frame_current}
 
         if self.options & DataFlag.TIMES:
@@ -748,7 +489,7 @@
                 cell_out["motion_loc"] = tuple(cell.motion_force.loc)
             if self.options & DataFlag.VOLUMES:
                 cell_out["volume"] = cell.volume()
-            if self.options & DataFlag.PRESSURES and cell.is_physics_enabled:
+            if self.options & DataFlag.PRESSURES and cell.physics_enabled:
                 cell_out["pressure"] = cell.pressure
             if self.options & DataFlag.CELL_CONCENTRATIONS:
                 cell_out["concentrations"] = cell.molecules_conc
@@ -785,7 +526,7 @@
         else:
             print(frame_out)
 
-    def _convert_numpy_to_list(self, obj) -> Any:
+    def _convert_numpy_to_list(self, obj):
         """Convert numpy arrays to lists for JSON serialization."""
         if isinstance(obj, np.ndarray):
             return obj.tolist()
@@ -794,104 +535,4 @@
         elif isinstance(obj, list):
             return [self._convert_numpy_to_list(i) for i in obj]
         else:
-<<<<<<< HEAD
-            return obj
-
-
-class SliceExporter(Handler):
-    """Handler to save Z slices of the simulation at each frame.
-    
-    Attributes:
-        output_dir (str): Directory to save the slices.
-        z_range (tuple[float, float]): Z tickness to image. Default is (5, -5), 
-            in micrometers.
-        z_step (float): Step size between slices, in micrometer.
-        microscope_dt (int): Number of frames between each slice.    
-    """
-
-    def __init__(
-        self,
-        output_dir: str = "", 
-        z_range: tuple[float, float] = (5, -5), 
-        z_step: float = 0.2, 
-        microscope_dt: int = 10
-    ):
-        self.output_dir = output_dir
-        self.z_range = z_range
-        self.z_step = z_step
-        self.microscope_dt = microscope_dt
-
-        if not os.path.exists(self.output_dir):
-            os.makedirs(self.output_dir)
-
-    def run(self, scene: bpy.types.Scene, depsgraph: bpy.types.Depsgraph) -> None:
-        # export slices every microscope_dt
-        if scene.frame_current % self.microscope_dt != 0:
-            return
-        
-        time_step = scene.frame_current // self.microscope_dt
-        time_step_dir = os.path.join(self.output_dir, f"T{time_step:03d}")
-        if not os.path.exists(time_step_dir):
-            os.makedirs(time_step_dir)
-
-        # Check if a camera named 'SliceExporterCamera' already exists
-        camera = bpy.data.objects.get('SliceExporterCamera')
-
-        if camera is None:
-            # No camera exists, so create and center it
-            camera = create_and_center_camera(location=(0, 0, 5), target=(0, 0, 0))
-        
-        # Set the created or existing camera as the active camera
-        bpy.context.scene.camera = camera
-
-        z_start, z_end = self.z_range
-        num_slices = int(abs(z_end - z_start) / self.z_step) + 1
-        print("Number of slices:", num_slices)
-
-        # Iterate over z-axis
-        for i in range(num_slices):
-            # current slice position
-            slice_z = (z_start + i * self.z_step 
-                       if z_start < z_end 
-                       else z_start - i * self.z_step)
-            camera.location.z = slice_z
-            print("Camera location:", camera.location)
-
-            # thin slice
-            camera.data.clip_start = 0  # front of the camera
-            camera.data.clip_end = self.z_step  # end of the slice being photographed
-
-            slice_filename = f"slice_z{i:03d}.png"
-            filepath = os.path.join(time_step_dir, slice_filename)
-            bpy.context.scene.render.filepath = filepath
-            
-            # OpenGL render from the active camera's perspective
-            bpy.ops.render.opengl(write_still=True, view_context=False)
-
-            # add a step to convert from RGB  to 8-bit grayscale
-
-
-@staticmethod
-def create_and_center_camera(location=(0, 0, 10), target=(0, 0, 0)) -> bpy.types.Object:
-    """Create a new camera object, set its parameters, 
-    center it to the specified location, and orient it towards the target.
-
-    Args:
-        location: The location to place the camera (default is (0, 0, 10)).
-        target: The point the camera should face (default is the origin in (0, 0, 0)).
-    """
-    # new camera data block
-    cam_data = bpy.data.cameras.new(name="SliceExporterCamera")
-    cam_object = bpy.data.objects.new("SliceExporterCamera", cam_data)
-    bpy.context.collection.objects.link(cam_object)
-    cam_object.location = location
-    direction = Vector(target) - cam_object.location
-    cam_object.rotation_euler = direction.to_track_quat('Z', 'Y').to_euler()
-    # acquisition parameters
-    cam_object.data.type = 'ORTHO'
-    cam_object.data.ortho_scale = 20
-
-    return cam_object
-=======
-            return obj
->>>>>>> bd21eb88
+            return obj